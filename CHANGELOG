--- conflicted
+++ resolved
@@ -13,12 +13,9 @@
 - Split before a function call in a list if the full list isn't able to fit on
   a single line.
 - Trying not to split around the '=' of a named assign.
-<<<<<<< HEAD
 - Changed split before the first argument behavior to ignore compound
   statements like if and while, but not function declarations.
-=======
 - Changed coalesce brackets not to line split before closing bracket.
->>>>>>> 41448e41
 
 ## [0.16.1] 2017-03-22
 ### Changed
