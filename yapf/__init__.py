# Copyright 2015 Google Inc. All Rights Reserved.
#
# Licensed under the Apache License, Version 2.0 (the "License");
# you may not use this file except in compliance with the License.
# You may obtain a copy of the License at
#
#     http://www.apache.org/licenses/LICENSE-2.0
#
# Unless required by applicable law or agreed to in writing, software
# distributed under the License is distributed on an "AS IS" BASIS,
# WITHOUT WARRANTIES OR CONDITIONS OF ANY KIND, either express or implied.
# See the License for the specific language governing permissions and
# limitations under the License.
"""YAPF.

YAPF uses the algorithm in clang-format to figure out the "best" formatting for
Python code. It looks at the program as a series of "unwrappable lines" ---
i.e., lines which, if there were no column limit, we would place all tokens on
that line. It then uses a priority queue to figure out what the best formatting
is --- i.e., the formatting with the least penalty.

It differs from tools like autopep8 and pep8ify in that it doesn't just look for
violations of the style guide, but looks at the module as a whole, making
formatting decisions based on what's the best format for each line.

If no filenames are specified, YAPF reads the code from stdin.
"""

import argparse
import logging
import sys

from yapf.yapflib import file_resources
from yapf.yapflib import py3compat
from yapf.yapflib import yapf_api

__version__ = '0.1.4'


class YapfError(Exception):
  pass


def main(argv):
  """Main program.

  Arguments:
    argv: command-line arguments, such as sys.argv (including the program name
      in argv[0]).

  Returns:
    0 if there were no errors, non-zero otherwise.
  """
  parser = argparse.ArgumentParser(description='Formatter for Python code.')
  parser.add_argument('--version',
                      action='store_true',
                      help='print version number and exit')
  parser.add_argument(
      '--style',
      action='store',
      default='pep8',
      help=('specify formatting style: either a style name (for example "pep8" '
            'or "google"), or the name of a file with style settings. pep8 is '
            'the default.'))
  parser.add_argument('--verify',
                      action='store_true',
                      help='try to verify refomatted code for syntax errors')
  diff_inplace_group = parser.add_mutually_exclusive_group()
  diff_inplace_group.add_argument('-d', '--diff',
                                  action='store_true',
                                  help='print the diff for the fixed source')
  diff_inplace_group.add_argument('-i', '--in-place',
                                  action='store_true',
                                  help='make changes to files in place')

  lines_recursive_group = parser.add_mutually_exclusive_group()
  lines_recursive_group.add_argument(
      '-l', '--lines',
      metavar='START-END',
      action='append',
      default=None,
      help='range of lines to reformat, one-based')
  lines_recursive_group.add_argument('-r', '--recursive',
                                     action='store_true',
                                     help='run recursively over directories')

  parser.add_argument('files', nargs='*')
  args = parser.parse_args(argv[1:])

  if args.version:
    print('yapf {}'.format(__version__))
    return 0

  if args.lines and len(args.files) > 1:
    parser.error('cannot use -l/--lines with more than one file')

  lines = _GetLines(args.lines) if args.lines is not None else None
  if not args.files:
    # No arguments specified. Read code from stdin.
    if args.in_place or args.diff:
      parser.error('cannot use --in_place or --diff flags when reading '
                   'from stdin')

    original_source = []
    while True:
      try:
        # Use 'raw_input' instead of 'sys.stdin.read', because otherwise the
        # user will need to hit 'Ctrl-D' more than once if they're inputting
        # the program by hand. 'raw_input' throws an EOFError exception if
        # 'Ctrl-D' is pressed, which makes it easy to bail out of this loop.
        original_source.append(py3compat.raw_input())
      except EOFError:
        break
    sys.stdout.write(yapf_api.FormatCode(
        py3compat.unicode('\n'.join(original_source) + '\n'),
        filename='<stdin>',
        style_config=args.style,
        lines=lines,
        verify=args.verify))
    return 0

<<<<<<< HEAD
  FormatFiles(files, lines,
              style_config=args.style,
              in_place=args.in_place,
              print_diff=args.diff,
              verify=args.verify)
=======
  files = file_resources.GetCommandLineFiles(args.files, args.recursive)
  if not files:
    raise YapfError('Input filenames did not match any python files')
  FormatFiles(files, lines, style_config=args.style, in_place=args.in_place,
              print_diff=args.diff, verify=args.verify)
>>>>>>> 08c45359
  return 0


def FormatFiles(filenames, lines,
                style_config=None,
                in_place=False,
                print_diff=False,
                verify=True):
  """Format a list of files.

  Arguments:
    filenames: (list of unicode) A list of files to reformat.
    lines: (list of tuples of integers) A list of tuples of lines, [start, end],
      that we want to format. The lines are 1-based indexed. This argument
      overrides the 'args.lines'. It can be used by third-party code (e.g.,
      IDEs) when reformatting a snippet of code.
    style_config: (string) Style name or file path.
    in_place: (bool) Modify the files in place.
    print_diff: (bool) Instead of returning the reformatted source, return a
      diff that turns the formatted source into reformatter source.
    verify: (bool) True if reformatted code should be verified for syntax.
  """
  for filename in filenames:
    logging.info('Reformatting %s', filename)
    reformatted_code = yapf_api.FormatFile(filename,
                                           style_config=style_config,
                                           lines=lines,
                                           print_diff=print_diff,
                                           verify=verify)
    if reformatted_code is not None:
      file_resources.WriteReformattedCode(filename, reformatted_code, in_place)


def _GetLines(line_strings):
  """Parses the start and end lines from a line string like 'start-end'.

  Arguments:
    line_strings: (array of string) A list of strings representing a line
      range like 'start-end'.

  Returns:
    A list of tuples of the start and end line numbers.

  Raises:
    ValueError: If the line string failed to parse or was an invalid line range.
  """
  lines = []
  for line_string in line_strings:
    # The 'list' here is needed by Python 3.
    line = list(map(int, line_string.split('-', 1)))
    if line[0] < 1:
      raise ValueError('invalid start of line range: %r' % line)
    if line[0] > line[1]:
      raise ValueError('end comes before start in line range: %r', line)
    lines.append(tuple(line))
  return lines


def run_main():  # pylint: disable=invalid-name
  sys.exit(main(sys.argv))


if __name__ == '__main__':
  run_main()<|MERGE_RESOLUTION|>--- conflicted
+++ resolved
@@ -119,19 +119,14 @@
         verify=args.verify))
     return 0
 
-<<<<<<< HEAD
+  files = file_resources.GetCommandLineFiles(args.files, args.recursive)
+  if not files:
+    raise YapfError('Input filenames did not match any python files')
   FormatFiles(files, lines,
               style_config=args.style,
               in_place=args.in_place,
               print_diff=args.diff,
               verify=args.verify)
-=======
-  files = file_resources.GetCommandLineFiles(args.files, args.recursive)
-  if not files:
-    raise YapfError('Input filenames did not match any python files')
-  FormatFiles(files, lines, style_config=args.style, in_place=args.in_place,
-              print_diff=args.diff, verify=args.verify)
->>>>>>> 08c45359
   return 0
 
 
