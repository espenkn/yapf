# Copyright 2015-2017 Google Inc. All Rights Reserved.
#
# Licensed under the Apache License, Version 2.0 (the "License");
# you may not use this file except in compliance with the License.
# You may obtain a copy of the License at
#
#     http://www.apache.org/licenses/LICENSE-2.0
#
# Unless required by applicable law or agreed to in writing, software
# distributed under the License is distributed on an "AS IS" BASIS,
# WITHOUT WARRANTIES OR CONDITIONS OF ANY KIND, either express or implied.
# See the License for the specific language governing permissions and
# limitations under the License.
"""Implements a format decision state object that manages whitespace decisions.

Each token is processed one at a time, at which point its whitespace formatting
decisions are made. A graph of potential whitespace formattings is created,
where each node in the graph is a format decision state object. The heuristic
tries formatting the token with and without a newline before it to determine
which one has the least penalty. Therefore, the format decision state object for
each decision needs to be its own unique copy.

Once the heuristic determines the best formatting, it makes a non-dry run pass
through the code to commit the whitespace formatting.

  FormatDecisionState: main class exported by this module.
"""

from yapf.yapflib import format_token
from yapf.yapflib import split_penalty
from yapf.yapflib import style
from yapf.yapflib import unwrapped_line


class FormatDecisionState(object):
  """The current state when indenting an unwrapped line.

  The FormatDecisionState object is meant to be copied instead of referenced.

  Attributes:
    first_indent: The indent of the first token.
    column: The number of used columns in the current line.
    next_token: The next token to be formatted.
    paren_level: The level of nesting inside (), [], and {}.
    start_of_line_level: The paren_level at the start of this line.
    lowest_level_on_line: The lowest paren_level on the current line.
    newline: Indicates if a newline is added along the edge to this format
      decision state node.
    previous: The previous format decision state in the decision tree.
    stack: A stack (of _ParenState) keeping track of properties applying to
      parenthesis levels.
    ignore_stack_for_comparison: Ignore the stack of _ParenState for state
      comparison.
  """

  def __init__(self, line, first_indent):
    """Initializer.

    Initializes to the state after placing the first token from 'line' at
    'first_indent'.

    Arguments:
      line: (UnwrappedLine) The unwrapped line we're currently processing.
      first_indent: (int) The indent of the first token.
    """
    self.next_token = line.first
    self.column = first_indent
    self.line = line
    self.paren_level = 0
    self.start_of_line_level = 0
    self.lowest_level_on_line = 0
    self.ignore_stack_for_comparison = False
    self.stack = [_ParenState(first_indent, first_indent)]
    self.first_indent = first_indent
    self.newline = False
    self.previous = None
    self.column_limit = style.Get('COLUMN_LIMIT')

  def Clone(self):
    """Clones a FormatDecisionState object."""
    new = FormatDecisionState(self.line, self.first_indent)
    new.next_token = self.next_token
    new.column = self.column
    new.line = self.line
    new.paren_level = self.paren_level
    new.start_of_line_level = self.start_of_line_level
    new.lowest_level_on_line = self.lowest_level_on_line
    new.ignore_stack_for_comparison = self.ignore_stack_for_comparison
    new.first_indent = self.first_indent
    new.newline = self.newline
    new.previous = self.previous
    new.stack = [state.Clone() for state in self.stack]
    return new

  def __eq__(self, other):
    # Note: 'first_indent' is implicit in the stack. Also, we ignore 'previous',
    # because it shouldn't have a bearing on this comparison. (I.e., it will
    # report equal if 'next_token' does.)
    return (self.next_token == other.next_token and
            self.column == other.column and
            self.paren_level == other.paren_level and
            self.start_of_line_level == other.start_of_line_level and
            self.lowest_level_on_line == other.lowest_level_on_line and
            (self.ignore_stack_for_comparison or
             other.ignore_stack_for_comparison or self.stack == other.stack))

  def __ne__(self, other):
    return not self == other

  def __hash__(self):
    return hash((self.next_token, self.column, self.paren_level,
                 self.start_of_line_level, self.lowest_level_on_line))

  def __repr__(self):
    return ('column::%d, next_token::%s, paren_level::%d, stack::[\n\t%s' %
            (self.column, repr(self.next_token), self.paren_level,
             '\n\t'.join(repr(s) for s in self.stack) + ']'))

  def CanSplit(self, must_split):
    """Determine if we can split before the next token.

    Arguments:
      must_split: (bool) A newline was required before this token.

    Returns:
      True if the line can be split before the next token.
    """
    current = self.next_token
    previous = current.previous_token

    if current.is_pseudo_paren:
      return False

    if (not must_split and
        format_token.Subtype.DICTIONARY_KEY_PART in current.subtypes and
        format_token.Subtype.DICTIONARY_KEY not in current.subtypes and
        not style.Get('ALLOW_MULTILINE_DICTIONARY_KEYS')):
      # In some situations, a dictionary may be multiline, but pylint doesn't
      # like it. So don't allow it unless forced to.
      return False

    if (not must_split and
        format_token.Subtype.DICTIONARY_VALUE in current.subtypes and
        not style.Get('ALLOW_SPLIT_BEFORE_DICT_VALUE')):
      return False

    if previous and previous.value == '(' and current.value == ')':
      # Don't split an empty function call list if we aren't splitting before
      # dict values.
      token = previous.previous_token
      while token:
        prev = token.previous_token
        if not prev or prev.name not in {'NAME', 'DOT'}:
          break
        token = token.previous_token
      if token and format_token.Subtype.DICTIONARY_VALUE in token.subtypes:
        if not style.Get('ALLOW_SPLIT_BEFORE_DICT_VALUE'):
          return False

    return current.can_break_before

  def MustSplit(self):
    """Returns True if the line must split before the next token."""
    current = self.next_token
    previous = current.previous_token

    if current.is_pseudo_paren:
      return False

    if current.must_break_before:
      return True

    if not previous:
      return False

    if self.stack[-1].split_before_closing_bracket and current.value in '}]':
      # Split before the closing bracket if we can.
      return current.node_split_penalty != split_penalty.UNBREAKABLE

    if (current.value == ')' and previous.value == ',' and
        not _IsSingleElementTuple(current.matching_bracket)):
      return True

    # Prevent splitting before the first argument in compound statements
    # with the exception of function declarations.
    if (style.Get('SPLIT_BEFORE_FIRST_ARGUMENT') and
        _IsCompoundStatement(self.line.first) and
        not _IsFunctionDef(self.line.first)):
      return False

    ###########################################################################
    # List Splitting
    if (style.Get('DEDENT_CLOSING_BRACKETS') or
        style.Get('SPLIT_BEFORE_FIRST_ARGUMENT')):
      bracket = current if current.ClosesScope() else previous
      if format_token.Subtype.SUBSCRIPT_BRACKET not in bracket.subtypes:
        if bracket.OpensScope():
          if style.Get('COALESCE_BRACKETS'):
            if current.OpensScope():
              # Prefer to keep all opening brackets together.
              return False

          if (not _IsLastScopeInLine(bracket) or
              unwrapped_line.IsSurroundedByBrackets(bracket)):
            last_token = bracket.matching_bracket
          else:
            last_token = _LastTokenInLine(bracket.matching_bracket)

          if not self._FitsOnLine(bracket, last_token):
            # Split before the first element if the whole list can't fit on a
            # single line.
            self.stack[-1].split_before_closing_bracket = True
            return True

        elif style.Get('DEDENT_CLOSING_BRACKETS') and current.ClosesScope():
          # Split before and dedent the closing bracket.
          return self.stack[-1].split_before_closing_bracket

    if (style.Get('SPLIT_BEFORE_EXPRESSION_AFTER_OPENING_PAREN') and
        current.is_name):
      # An expression that's surrounded by parens gets split after the opening
      # parenthesis.
      def SurroundedByParens(token):
<<<<<<< HEAD
=======
        """Check if it's an expression surrounded by parentheses."""
>>>>>>> a531f21b
        while token:
          if token.value == ',':
            return False
          if token.value == ')':
            return not token.next_token
          if token.OpensScope():
            token = token.matching_bracket.next_token
          else:
            token = token.next_token
        return False

      if (previous.value == '(' and not previous.is_pseudo_paren and
          not unwrapped_line.IsSurroundedByBrackets(previous)):
        pptoken = previous.previous_token
        if (pptoken and not pptoken.is_name and not pptoken.is_keyword and
            SurroundedByParens(current)):
          return True

    if (current.is_name or current.is_string) and previous.value == ',':
      # If the list has function calls in it and the full list itself cannot
      # fit on the line, then we want to split. Otherwise, we'll get something
      # like this:
      #
      #     X = [
      #         Bar(xxx='some string',
      #             yyy='another long string',
      #             zzz='a third long string'), Bar(
      #                 xxx='some string',
      #                 yyy='another long string',
      #                 zzz='a third long string')
      #     ]
      #
      # or when a string formatting syntax.
      func_call_or_string_format = False
      if current.is_name:
        tok = current.next_token
        while tok and (tok.is_name or tok.value == '.'):
          tok = tok.next_token
        func_call_or_string_format = tok and tok.value == '('
      elif current.is_string:
        tok = current.next_token
        while tok and tok.is_string:
          tok = tok.next_token
        func_call_or_string_format = tok and tok.value == '%'
      if func_call_or_string_format:
        open_bracket = unwrapped_line.IsSurroundedByBrackets(current)
        if open_bracket and open_bracket.value in '[{':
          if not self._FitsOnLine(open_bracket, open_bracket.matching_bracket):
            return True

    ###########################################################################
    # Dict/Set Splitting
    if (style.Get('EACH_DICT_ENTRY_ON_SEPARATE_LINE') and
        format_token.Subtype.DICTIONARY_KEY in current.subtypes and
        not current.is_comment):
      # Place each dictionary entry onto its own line.
      if previous.value == '{' and previous.previous_token:
        opening = _GetOpeningBracket(previous.previous_token)
        if (opening and opening.value == '(' and opening.previous_token and
            opening.previous_token.is_name):
          # This is a dictionary that's an argument to a function.
          if (self._FitsOnLine(previous, previous.matching_bracket) and
              previous.matching_bracket.next_token and
              not previous.matching_bracket.next_token.ClosesScope() and
              (not opening.matching_bracket.next_token or
               opening.matching_bracket.next_token.value != '.')):
            # Don't split before the key if:
            #   - The dictionary fits on a line, and
            #   - The dictionary brackets don't have a closing scope after
            #     them, and
            #   - The function call isn't part of a builder-style call.
            return False
      return True

    if (style.Get('SPLIT_BEFORE_DICT_SET_GENERATOR') and
        format_token.Subtype.DICT_SET_GENERATOR in current.subtypes):
      # Split before a dict/set generator.
      return True

    if (format_token.Subtype.DICTIONARY_VALUE in current.subtypes or
        (previous.is_pseudo_paren and previous.value == '(' and
         not current.is_comment)):
      # Split before the dictionary value if we can't fit every dictionary
      # entry on its own line.
      if not current.OpensScope():
        opening = _GetOpeningBracket(current)
        if not self._EachDictEntryFitsOnOneLine(opening):
          return style.Get('ALLOW_SPLIT_BEFORE_DICT_VALUE')

    if previous.value == '{':
      # Split if the dict/set cannot fit on one line and ends in a comma.
      closing = previous.matching_bracket
      if (not self._FitsOnLine(previous, closing) and
          closing.previous_token.value == ','):
        self.stack[-1].split_before_closing_bracket = True
        return True

    ###########################################################################
    # Argument List Splitting
    if (style.Get('SPLIT_BEFORE_NAMED_ASSIGNS') and not current.is_comment and
        format_token.Subtype.DEFAULT_OR_NAMED_ASSIGN_ARG_LIST in
        current.subtypes):
      if (previous.value not in {'=', ':', '*', '**'} and
          current.value not in ':=,)' and not _IsFunctionDefinition(previous)):
        # If we're going to split the lines because of named arguments, then we
        # want to split after the opening bracket as well. But not when this is
        # part of a function definition.
        if previous.value == '(':
          # Make sure we don't split after the opening bracket if the
          # continuation indent is greater than the opening bracket:
          #
          #  a(
          #      b=1,
          #      c=2)
          if (self._FitsOnLine(previous, previous.matching_bracket) and
              unwrapped_line.IsSurroundedByBrackets(previous)):
            # An argument to a function is a function call with named
            # assigns.
            return False

          column = self.column - self.stack[-1].last_space
          return column > style.Get('CONTINUATION_INDENT_WIDTH')

        opening = _GetOpeningBracket(current)
        if opening:
          arglist_length = (
              opening.matching_bracket.total_length - opening.total_length +
              self.stack[-1].indent)
          return arglist_length > self.column_limit

    if style.Get('SPLIT_ARGUMENTS_WHEN_COMMA_TERMINATED'):
      # Split before arguments in a function call or definition if the
      # arguments are terminated by a comma.
      opening = _GetOpeningBracket(current)
      if opening and opening.previous_token and opening.previous_token.is_name:
        if previous.value in '(,':
          if opening.matching_bracket.previous_token.value == ',':
            return True

    if ((current.is_name or current.value in {'*', '**'}) and
        previous.value == ','):
      # If we have a function call within an argument list and it won't fit on
      # the remaining line, but it will fit on a line by itself, then go ahead
      # and split before the call.
      opening = _GetOpeningBracket(current)
      if (opening and opening.value == '(' and opening.previous_token and
          (opening.previous_token.is_name or
           opening.previous_token.value in {'*', '**'})):
        is_func_call = False
        token = current
        while token:
          if token.value == '(':
            is_func_call = True
            break
          if (not (token.is_name or token.value in {'*', '**'}) and
              token.value != '.'):
            break
          token = token.next_token

        if is_func_call:
          if not self._FitsOnLine(current, opening.matching_bracket):
            return True

    pprevious = previous.previous_token
    if (current.is_name and pprevious and pprevious.is_name and
        previous.value == '('):
      if (not self._FitsOnLine(previous, previous.matching_bracket) and
          _IsFunctionCallWithArguments(current)):
        # There is a function call, with more than 1 argument, where the first
        # argument is itself a function call with arguments.  In this specific
        # case, if we split after the first argument's opening '(', then the
        # formatting will look bad for the rest of the arguments. E.g.:
        #
        #     outer_function_call(inner_function_call(
        #         inner_arg1, inner_arg2),
        #                         outer_arg1, outer_arg2)
        #
        # Instead, enforce a split before that argument to keep things looking
        # good.
        return True

    if (previous.OpensScope() and not current.OpensScope() and
        format_token.Subtype.SUBSCRIPT_BRACKET not in previous.subtypes):
      if not current.is_comment:
        if pprevious and not pprevious.is_keyword and not pprevious.is_name:
          # We want to split if there's a comment in the container.
          token = current
          while token != previous.matching_bracket:
            if token.is_comment:
              return True
            token = token.next_token

      if previous.value == '(':
        pptoken = previous.previous_token
        if not pptoken or not pptoken.is_name:
          # Split after the opening of a tuple if it doesn't fit on the current
          # line and it's not a function call.
          if self._FitsOnLine(previous, previous.matching_bracket):
            return False
        elif not self._FitsOnLine(previous, previous.matching_bracket):
          if (self.column_limit - self.column) / float(self.column_limit) < 0.3:
            # Try not to squish all of the arguments off to the right.
            return current.next_token != previous.matching_bracket
      else:
        # Split after the opening of a container if it doesn't fit on the
        # current line or if it has a comment.
        if not self._FitsOnLine(previous, previous.matching_bracket):
          return True

    ###########################################################################
    # List Comprehension Splitting
    if (format_token.Subtype.COMP_FOR in current.subtypes and
        format_token.Subtype.COMP_FOR not in previous.subtypes):
      # Split at the beginning of a list comprehension.
      length = _GetLengthOfSubtype(current, format_token.Subtype.COMP_FOR,
                                   format_token.Subtype.COMP_IF)
      if length + self.column > self.column_limit:
        return True

    if (format_token.Subtype.COMP_IF in current.subtypes and
        format_token.Subtype.COMP_IF not in previous.subtypes):
      # Split at the beginning of an if expression.
      length = _GetLengthOfSubtype(current, format_token.Subtype.COMP_IF)
      if length + self.column > self.column_limit:
        return True

    ###########################################################################
    # Original Formatting Splitting
    # These checks rely upon the original formatting. This is in order to
    # attempt to keep hand-written code in the same condition as it was before.
    # However, this may cause the formatter to fail to be idempotent.
    if (style.Get('SPLIT_BEFORE_BITWISE_OPERATOR') and current.value in '&|' and
        previous.lineno < current.lineno):
      # Retain the split before a bitwise operator.
      return True

    if (current.is_comment and
        previous.lineno < current.lineno - current.value.count('\n')):
      # If a comment comes in the middle of an unwrapped line (like an if
      # conditional with comments interspersed), then we want to split if the
      # original comments were on a separate line.
      return True

    return False

  def AddTokenToState(self, newline, dry_run, must_split=False):
    """Add a token to the format decision state.

    Allow the heuristic to try out adding the token with and without a newline.
    Later on, the algorithm will determine which one has the lowest penalty.

    Arguments:
      newline: (bool) Add the token on a new line if True.
      dry_run: (bool) Don't commit whitespace changes to the FormatToken if
        True.
      must_split: (bool) A newline was required before this token.

    Returns:
      The penalty of splitting after the current token.
    """
    penalty = 0
    if newline:
      penalty = self._AddTokenOnNewline(dry_run, must_split)
    else:
      self._AddTokenOnCurrentLine(dry_run)

    return self.MoveStateToNextToken() + penalty

  def _AddTokenOnCurrentLine(self, dry_run):
    """Puts the token on the current line.

    Appends the next token to the state and updates information necessary for
    indentation.

    Arguments:
      dry_run: (bool) Commit whitespace changes to the FormatToken if True.
    """
    current = self.next_token
    previous = current.previous_token

    spaces = current.spaces_required_before
    if not dry_run:
      current.AddWhitespacePrefix(newlines_before=0, spaces=spaces)

    if previous.OpensScope():
      if not current.is_comment:
        # Align closing scopes that are on a newline with the opening scope:
        #
        #     foo = [a,
        #            b,
        #           ]
        self.stack[-1].closing_scope_indent = self.column - 1
        if style.Get('ALIGN_CLOSING_BRACKET_WITH_VISUAL_INDENT'):
          self.stack[-1].closing_scope_indent += 1
        self.stack[-1].indent = self.column + spaces
      else:
        self.stack[-1].closing_scope_indent = (
            self.stack[-1].indent - style.Get('CONTINUATION_INDENT_WIDTH'))

    self.column += spaces

  def _AddTokenOnNewline(self, dry_run, must_split):
    """Adds a line break and necessary indentation.

    Appends the next token to the state and updates information necessary for
    indentation.

    Arguments:
      dry_run: (bool) Don't commit whitespace changes to the FormatToken if
        True.
      must_split: (bool) A newline was required before this token.

    Returns:
      The split penalty for splitting after the current state.
    """
    current = self.next_token
    previous = current.previous_token

    self.column = self._GetNewlineColumn()

    if not dry_run:
      current.AddWhitespacePrefix(newlines_before=1, spaces=self.column)

    if not current.is_comment:
      self.stack[-1].last_space = self.column
    self.start_of_line_level = self.paren_level
    self.lowest_level_on_line = self.paren_level

    if (previous.OpensScope() or
        (previous.is_comment and previous.previous_token is not None and
         previous.previous_token.OpensScope())):
      self.stack[-1].closing_scope_indent = max(
          0, self.stack[-1].indent - style.Get('CONTINUATION_INDENT_WIDTH'))

      self.stack[-1].split_before_closing_bracket = True

    # Calculate the split penalty.
    penalty = current.split_penalty

    if must_split:
      # Don't penalize for a must split.
      return penalty

    if previous.is_pseudo_paren and previous.value == '(':
      # Small penalty for splitting after a pseudo paren.
      penalty += 50

    # Add a penalty for each increasing newline we add, but don't penalize for
    # splitting before an if-expression or list comprehension.
    if current.value not in {'if', 'for'}:
      last = self.stack[-1]
      last.num_line_splits += 1
      penalty += (
          style.Get('SPLIT_PENALTY_FOR_ADDED_LINE_SPLIT') *
          last.num_line_splits)

    if current.OpensScope() and previous.OpensScope():
      # Prefer to keep opening brackets coalesced (unless it's at the beginning
      # of a function call).
      pprev = previous.previous_token
      if not pprev or not pprev.is_name:
        penalty += 10

    return penalty + 10

  def _GetNewlineColumn(self):
    """Return the new column on the newline."""
    current = self.next_token
    previous = current.previous_token
    top_of_stack = self.stack[-1]

    if current.spaces_required_before > 2 or self.line.disable:
      return current.spaces_required_before

    if current.OpensScope():
      return top_of_stack.indent if self.paren_level else self.first_indent

    if current.ClosesScope():
      if (previous.OpensScope() or
          (previous.is_comment and previous.previous_token is not None and
           previous.previous_token.OpensScope())):
        return max(0,
                   top_of_stack.indent - style.Get('CONTINUATION_INDENT_WIDTH'))
      return top_of_stack.closing_scope_indent

    if (previous and previous.is_string and current.is_string and
        format_token.Subtype.DICTIONARY_VALUE in current.subtypes):
      return previous.column

    if style.Get('INDENT_DICTIONARY_VALUE'):
      if previous and (previous.value == ':' or previous.is_pseudo_paren):
        if format_token.Subtype.DICTIONARY_VALUE in current.subtypes:
          return top_of_stack.indent

    if (_IsCompoundStatement(self.line.first) and
        (not style.Get('DEDENT_CLOSING_BRACKETS') or
         style.Get('SPLIT_BEFORE_FIRST_ARGUMENT'))):
      token_indent = (
          len(self.line.first.whitespace_prefix.split('\n')[-1]) +
          style.Get('INDENT_WIDTH'))
      if token_indent == top_of_stack.indent:
        return top_of_stack.indent + style.Get('CONTINUATION_INDENT_WIDTH')

    return top_of_stack.indent

  def MoveStateToNextToken(self):
    """Calculate format decision state information and move onto the next token.

    Before moving onto the next token, we first calculate the format decision
    state given the current token and its formatting decisions. Then the format
    decision state is set up so that the next token can be added.

    Returns:
      The penalty for the number of characters over the column limit.
    """
    current = self.next_token
    if not current.OpensScope() and not current.ClosesScope():
      self.lowest_level_on_line = min(self.lowest_level_on_line,
                                      self.paren_level)

    # If we encounter an opening bracket, we add a level to our stack to prepare
    # for the subsequent tokens.
    if current.OpensScope():
      last = self.stack[-1]
      new_indent = style.Get('CONTINUATION_INDENT_WIDTH') + last.last_space

      self.stack.append(_ParenState(new_indent, self.stack[-1].last_space))
      self.paren_level += 1

    # If we encounter a closing bracket, we can remove a level from our
    # parenthesis stack.
    if len(self.stack) > 1 and current.ClosesScope():
      if format_token.Subtype.DICTIONARY_KEY_PART in current.subtypes:
        self.stack[-2].last_space = self.stack[-2].indent
      else:
        self.stack[-2].last_space = self.stack[-1].last_space
      self.stack.pop()
      self.paren_level -= 1

    is_multiline_string = current.is_string and '\n' in current.value
    if is_multiline_string:
      # This is a multiline string. Only look at the first line.
      self.column += len(current.value.split('\n')[0])
    elif not current.is_pseudo_paren:
      self.column += len(current.value)

    self.next_token = self.next_token.next_token

    # Calculate the penalty for overflowing the column limit.
    penalty = 0
    if not current.is_pylint_comment and self.column > self.column_limit:
      excess_characters = self.column - self.column_limit
      penalty += style.Get('SPLIT_PENALTY_EXCESS_CHARACTER') * excess_characters

    if is_multiline_string:
      # If this is a multiline string, the column is actually the
      # end of the last line in the string.
      self.column = len(current.value.split('\n')[-1])

    return penalty

  def _FitsOnLine(self, start, end):
    """Determines if line between start and end can fit on the current line."""
    length = end.total_length - start.total_length
    if not start.is_pseudo_paren:
      length += len(start.value)
    return length + self.column <= self.column_limit

  def _EachDictEntryFitsOnOneLine(self, opening):
    """Determine if each dict elems can fit on one line."""

    def PreviousNonCommentToken(tok):
      tok = tok.previous_token
      while tok.is_comment:
        tok = tok.previous_token
      return tok

    def ImplicitStringConcatenation(tok):
      num_strings = 0
      if tok.is_pseudo_paren:
        tok = tok.next_token
      while tok.is_string:
        num_strings += 1
        tok = tok.next_token
      return num_strings > 1

    closing = opening.matching_bracket
    entry_start = opening.next_token
    current = opening.next_token.next_token

    while current and current != closing:
      if format_token.Subtype.DICTIONARY_KEY in current.subtypes:
        prev = PreviousNonCommentToken(current)
        length = prev.total_length - entry_start.total_length
        length += len(entry_start.value)
        if length + self.stack[-2].indent >= self.column_limit:
          return False
        entry_start = current
      if current.OpensScope():
        if ((current.value == '{' or
             (current.is_pseudo_paren and current.next_token.value == '{') and
             format_token.Subtype.DICTIONARY_VALUE in current.subtypes) or
            ImplicitStringConcatenation(current)):
          # A dictionary entry that cannot fit on a single line shouldn't matter
          # to this calcuation. If it can't fit on a single line, then the
          # opening should be on the same line as the key and the rest on
          # newlines after it. But the other entries should be on single lines
          # if possible.
          if current.matching_bracket:
            current = current.matching_bracket
          while current:
            if current == closing:
              return True
            if format_token.Subtype.DICTIONARY_KEY in current.subtypes:
              entry_start = current
              break
            current = current.next_token
        else:
          current = current.matching_bracket
      else:
        current = current.next_token

    # At this point, current is the closing bracket. Go back one to get the the
    # end of the dictionary entry.
    current = PreviousNonCommentToken(current)
    length = current.total_length - entry_start.total_length
    length += len(entry_start.value)
    return length + self.stack[-2].indent <= self.column_limit


_COMPOUND_STMTS = frozenset(
    {'for', 'while', 'if', 'elif', 'with', 'except', 'def', 'class'})


def _IsCompoundStatement(token):
  if token.value == 'async':
    token = token.next_token
  return token.value in _COMPOUND_STMTS


def _IsFunctionDef(token):
  if token.value == 'async':
    token = token.next_token
  return token.value == 'def'


def _IsFunctionCallWithArguments(token):
  while token:
    if token.value == '(':
      token = token.next_token
      return token and token.value != ')'
    elif token.name not in {'NAME', 'DOT'}:
      break
    token = token.next_token
  return False


def _GetLengthOfSubtype(token, subtype, exclude=None):
  current = token
  while (current.next_token and subtype in current.subtypes and
         (exclude is None or exclude not in current.subtypes)):
    current = current.next_token
  return current.total_length - token.total_length + 1


def _GetOpeningBracket(current):
  """Get the opening bracket containing the current token."""
  if current.matching_bracket and not current.is_pseudo_paren:
    return current.matching_bracket
  while current:
    if current.ClosesScope():
      current = current.matching_bracket
    elif current.is_pseudo_paren:
      current = current.previous_token
    elif current.OpensScope():
      return current
    current = current.previous_token
  return None


def _LastTokenInLine(current):
  while not current.is_comment and current.next_token:
    current = current.next_token
  return current


def _IsFunctionDefinition(current):
  prev = current.previous_token
  return (current.value == '(' and prev and
          format_token.Subtype.FUNC_DEF in prev.subtypes)


def _IsLastScopeInLine(current):
  while current:
    current = current.next_token
    if current and current.OpensScope():
      return False
  return True


def _IsSingleElementTuple(token):
  """Check if it's a single-element tuple."""
  close = token.matching_bracket
  token = token.next_token
  num_commas = 0
  while token != close:
    if token.value == ',':
      num_commas += 1
    if token.OpensScope():
      token = token.matching_bracket
    else:
      token = token.next_token
  return num_commas == 1


class _ParenState(object):
  """Maintains the state of the bracket enclosures.

  A stack of _ParenState objects are kept so that we know how to indent relative
  to the brackets.

  Attributes:
    indent: The column position to which a specified parenthesis level needs to
      be indented.
    last_space: The column position of the last space on each level.
    split_before_closing_bracket: Whether a newline needs to be inserted before
      the closing bracket. We only want to insert a newline before the closing
      bracket if there also was a newline after the beginning left bracket.
    num_line_splits: Number of line splits this _ParenState contains already.
      Each subsequent line split gets an increasing penalty.
  """

  # TODO(morbo): This doesn't track "bin packing."

  def __init__(self, indent, last_space):
    self.indent = indent
    self.last_space = last_space
    self.closing_scope_indent = 0
    self.split_before_closing_bracket = False
    self.num_line_splits = 0

  def Clone(self):
    state = _ParenState(self.indent, self.last_space)
    state.closing_scope_indent = self.closing_scope_indent
    state.split_before_closing_bracket = self.split_before_closing_bracket
    state.num_line_splits = self.num_line_splits
    return state

  def __repr__(self):
    return '[indent::%d, last_space::%d, closing_scope_indent::%d]' % (
        self.indent, self.last_space, self.closing_scope_indent)

  def __eq__(self, other):
    return hash(self) == hash(other)

  def __ne__(self, other):
    return not self == other

  def __hash__(self, *args, **kwargs):
    return hash((self.indent, self.last_space, self.closing_scope_indent,
                 self.split_before_closing_bracket, self.num_line_splits))<|MERGE_RESOLUTION|>--- conflicted
+++ resolved
@@ -221,10 +221,7 @@
       # An expression that's surrounded by parens gets split after the opening
       # parenthesis.
       def SurroundedByParens(token):
-<<<<<<< HEAD
-=======
         """Check if it's an expression surrounded by parentheses."""
->>>>>>> a531f21b
         while token:
           if token.value == ',':
             return False
