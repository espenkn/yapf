# Copyright 2016-2017 Google Inc. All Rights Reserved.
#
# Licensed under the Apache License, Version 2.0 (the "License");
# you may not use this file except in compliance with the License.
# You may obtain a copy of the License at
#
#     http://www.apache.org/licenses/LICENSE-2.0
#
# Unless required by applicable law or agreed to in writing, software
# distributed under the License is distributed on an "AS IS" BASIS,
# WITHOUT WARRANTIES OR CONDITIONS OF ANY KIND, either express or implied.
# See the License for the specific language governing permissions and
# limitations under the License.
"""Buganizer tests for yapf.reformatter."""

import textwrap
import unittest

from yapf.yapflib import reformatter
from yapf.yapflib import style

from yapftests import yapf_test_helper


class BuganizerFixes(yapf_test_helper.YAPFTest):

  @classmethod
  def setUpClass(cls):
    style.SetGlobalStyle(style.CreateChromiumStyle())

<<<<<<< HEAD
=======
  def testB65176185(self):
    code = """\
xx = zip(*[(a, b) for (a, b, c) in yy])
"""
    uwlines = yapf_test_helper.ParseAndUnwrap(code)
    self.assertCodeEqual(code, reformatter.Reformat(uwlines))

>>>>>>> a531f21b
  def testB35210166(self):
    unformatted_code = """\
def _():
  query = (
      m.Fetch(n.Raw('monarch.BorgTask', '/proc/container/memory/usage'), { 'borg_user': borguser, 'borg_job': jobname })
      | o.Window(m.Align('5m')) | p.GroupBy(['borg_user', 'borg_job', 'borg_cell'], q.Mean()))
"""
    expected_formatted_code = """\
def _():
  query = (
      m.Fetch(
          n.Raw('monarch.BorgTask', '/proc/container/memory/usage'), {
              'borg_user': borguser,
              'borg_job': jobname
          })
      | o.Window(m.Align('5m'))
      | p.GroupBy(['borg_user', 'borg_job', 'borg_cell'], q.Mean()))
"""
    uwlines = yapf_test_helper.ParseAndUnwrap(unformatted_code)
    self.assertCodeEqual(expected_formatted_code, reformatter.Reformat(uwlines))

  def testB32167774(self):
    unformatted_code = """\
X = (
    'is_official',
    'is_cover',
    'is_remix',
    'is_instrumental',
    'is_live',
    'has_lyrics',
    'is_album',
    'is_compilation',)
"""
    expected_formatted_code = """\
X = (
    'is_official',
    'is_cover',
    'is_remix',
    'is_instrumental',
    'is_live',
    'has_lyrics',
    'is_album',
    'is_compilation',
)
"""
    uwlines = yapf_test_helper.ParseAndUnwrap(unformatted_code)
    self.assertCodeEqual(expected_formatted_code, reformatter.Reformat(uwlines))

  def testB66912275(self):
    unformatted_code = """\
def _():
  with self.assertRaisesRegexp(errors.HttpError, 'Invalid'):
    patch_op = api_client.forwardingRules().patch(
        project=project_id,
        region=region,
        forwardingRule=rule_name,
        body={'fingerprint': base64.urlsafe_b64encode('invalid_fingerprint')}).execute()
"""
    expected_formatted_code = """\
def _():
  with self.assertRaisesRegexp(errors.HttpError, 'Invalid'):
    patch_op = api_client.forwardingRules().patch(
        project=project_id,
        region=region,
        forwardingRule=rule_name,
        body={
            'fingerprint': base64.urlsafe_b64encode('invalid_fingerprint')
        }).execute()
"""
    uwlines = yapf_test_helper.ParseAndUnwrap(unformatted_code)
    self.assertCodeEqual(expected_formatted_code, reformatter.Reformat(uwlines))

  def testB67312284(self):
    code = """\
def _():
  self.assertEqual(
      [u'to be published 2', u'to be published 1', u'to be published 0'],
      [el.text for el in page.first_column_tds])
"""
    uwlines = yapf_test_helper.ParseAndUnwrap(code)
    self.assertCodeEqual(code, reformatter.Reformat(uwlines))

  def testB65241516(self):
    unformatted_code = """\
checkpoint_files = gfile.Glob(os.path.join(TrainTraceDir(unit_key, "*", "*"), embedding_model.CHECKPOINT_FILENAME + "-*"))
"""
    expected_formatted_code = """\
checkpoint_files = gfile.Glob(
    os.path.join(
        TrainTraceDir(unit_key, "*", "*"),
        embedding_model.CHECKPOINT_FILENAME + "-*"))
"""
    uwlines = yapf_test_helper.ParseAndUnwrap(unformatted_code)
    self.assertCodeEqual(expected_formatted_code, reformatter.Reformat(uwlines))

  def testB37460004(self):
    code = textwrap.dedent("""\
        assert all(s not in (_SENTINEL, None) for s in
                   nested_schemas), 'Nested schemas should never contain None/_SENTINEL'
        """)
    uwlines = yapf_test_helper.ParseAndUnwrap(code)
    self.assertCodeEqual(code, reformatter.Reformat(uwlines))

  def testB36806207(self):
    unformatted_code = textwrap.dedent("""\
        def _():
          linearity_data = [[row] for row in [
              "%.1f mm" % (np.mean(linearity_values["pos_error"]) * 1000.0),
              "%.1f mm" % (np.max(linearity_values["pos_error"]) * 1000.0),
              "%.1f mm" % (np.mean(linearity_values["pos_error_chunk_mean"]) * 1000.0),
              "%.1f mm" % (np.max(linearity_values["pos_error_chunk_max"]) * 1000.0),
              "%.1f deg" % math.degrees(np.mean(linearity_values["rot_noise"])),
              "%.1f deg" % math.degrees(np.max(linearity_values["rot_noise"])),
              "%.1f deg" % math.degrees(np.mean(linearity_values["rot_drift"])),
              "%.1f deg" % math.degrees(np.max(linearity_values["rot_drift"])),
              "%.1f%%" % (np.max(linearity_values["pos_discontinuity"]) * 100.0),
              "%.1f%%" % (np.max(linearity_values["rot_discontinuity"]) * 100.0)
          ]]
        """)
    expected_code = textwrap.dedent("""\
        def _():
          linearity_data = [
              [row]
              for row in [
                  "%.1f mm" % (np.mean(linearity_values["pos_error"]) * 1000.0),
                  "%.1f mm" % (np.max(linearity_values["pos_error"]) * 1000.0),
                  "%.1f mm" % (
                      np.mean(linearity_values["pos_error_chunk_mean"]) * 1000.0),
                  "%.1f mm" % (
                      np.max(linearity_values["pos_error_chunk_max"]) * 1000.0),
                  "%.1f deg" % math.degrees(np.mean(linearity_values["rot_noise"])),
                  "%.1f deg" % math.degrees(np.max(linearity_values["rot_noise"])),
                  "%.1f deg" % math.degrees(np.mean(linearity_values["rot_drift"])),
                  "%.1f deg" % math.degrees(np.max(linearity_values["rot_drift"])),
                  "%.1f%%" % (np.max(linearity_values["pos_discontinuity"]) * 100.0),
                  "%.1f%%" % (np.max(linearity_values["rot_discontinuity"]) * 100.0)
              ]
          ]
        """)
    uwlines = yapf_test_helper.ParseAndUnwrap(unformatted_code)
    self.assertEqual(expected_code, reformatter.Reformat(uwlines))

  def testB36215507(self):
    code = textwrap.dedent("""\
        class X():

          def _():
            aaaaaaaaaaaaa._bbbbbbbbbbbbbbbbbbbbbbbbbbbbbb(
                mmmmmmmmmmmmm, nnnnn, ooooooooo,
                _(ppppppppppppppppppppppppppppppppppppp),
                *(qqqqqqqqqqqqqqqqqqqqqqqqqqqqqqqqqqqqq),
                **(qqqqqqqqqqqqqqqqqqqqqqqqqqqqqqqqqqqqq))
        """)
    uwlines = yapf_test_helper.ParseAndUnwrap(code)
    self.assertCodeEqual(code, reformatter.Reformat(uwlines))

  def testB35212469(self):
    unformatted_code = textwrap.dedent("""\
        def _():
          X = {
            'retain': {
                'loadtest':  # This is a comment in the middle of a dictionary entry
                    ('/some/path/to/a/file/that/is/needed/by/this/process')
              }
          }
        """)
    expected_formatted_code = textwrap.dedent("""\
        def _():
          X = {
              'retain': {
                  'loadtest':  # This is a comment in the middle of a dictionary entry
                      ('/some/path/to/a/file/that/is/needed/by/this/process')
              }
          }
        """)
    uwlines = yapf_test_helper.ParseAndUnwrap(unformatted_code)
    self.assertCodeEqual(expected_formatted_code, reformatter.Reformat(uwlines))

  def testB31063453(self):
    unformatted_code = textwrap.dedent("""\
        def _():
          while ((not mpede_proc) or ((time_time() - last_modified) < FLAGS_boot_idle_timeout)):
            pass
        """)
    expected_formatted_code = textwrap.dedent("""\
        def _():
          while ((not mpede_proc) or
                 ((time_time() - last_modified) < FLAGS_boot_idle_timeout)):
            pass
        """)
    uwlines = yapf_test_helper.ParseAndUnwrap(unformatted_code)
    self.assertCodeEqual(expected_formatted_code, reformatter.Reformat(uwlines))

  def testB35021894(self):
    unformatted_code = textwrap.dedent("""\
        def _():
          labelacl = Env(qa={
              'read': 'name/some-type-of-very-long-name-for-reading-perms',
              'modify': 'name/some-other-type-of-very-long-name-for-modifying'
          },
                         prod={
                            'read': 'name/some-type-of-very-long-name-for-reading-perms',
                            'modify': 'name/some-other-type-of-very-long-name-for-modifying'
                         })
        """)
    expected_formatted_code = textwrap.dedent("""\
        def _():
          labelacl = Env(
              qa={
                  'read': 'name/some-type-of-very-long-name-for-reading-perms',
                  'modify': 'name/some-other-type-of-very-long-name-for-modifying'
              },
              prod={
                  'read': 'name/some-type-of-very-long-name-for-reading-perms',
                  'modify': 'name/some-other-type-of-very-long-name-for-modifying'
              })
        """)
    uwlines = yapf_test_helper.ParseAndUnwrap(unformatted_code)
    self.assertCodeEqual(expected_formatted_code, reformatter.Reformat(uwlines))

  def testB34682902(self):
    unformatted_code = textwrap.dedent("""\
        logging.info("Mean angular velocity norm: %.3f", np.linalg.norm(np.mean(ang_vel_arr, axis=0)))
        """)
    expected_formatted_code = textwrap.dedent("""\
        logging.info("Mean angular velocity norm: %.3f",
                     np.linalg.norm(np.mean(ang_vel_arr, axis=0)))
        """)
    uwlines = yapf_test_helper.ParseAndUnwrap(unformatted_code)
    self.assertCodeEqual(expected_formatted_code, reformatter.Reformat(uwlines))

  def testB33842726(self):
    unformatted_code = textwrap.dedent("""\
        class _():
          def _():
            hints.append(('hg tag -f -l -r %s %s # %s' % (short(ctx.node(
            )), candidatetag, firstline))[:78])
        """)
    expected_formatted_code = textwrap.dedent("""\
        class _():
          def _():
            hints.append(('hg tag -f -l -r %s %s # %s' %
                          (short(ctx.node()), candidatetag, firstline))[:78])
        """)
    uwlines = yapf_test_helper.ParseAndUnwrap(unformatted_code)
    self.assertCodeEqual(expected_formatted_code, reformatter.Reformat(uwlines))

  def testB32931780(self):
    unformatted_code = textwrap.dedent("""\
        environments = {
            'prod': {
                # this is a comment before the first entry.
                'entry one':
                    'an entry.',
                # this is the comment before the second entry.
                'entry number 2.':
                    'something',
                # this is the comment before the third entry and it's a doozy. So big!
                'who':
                    'allin',
                # This is an entry that has a dictionary in it. It's ugly
                'something': {
                    'page': ['this-is-a-page@xxxxxxxx.com', 'something-for-eml@xxxxxx.com'],
                    'bug': ['bugs-go-here5300@xxxxxx.com'],
                    'email': ['sometypeof-email@xxxxxx.com'],
                },
                # a short comment
                'yolo!!!!!':
                    'another-email-address@xxxxxx.com',
                # this entry has an implicit string concatenation
                'implicit':
                    'https://this-is-very-long.url-addr.com/'
                    '?something=something%20some%20more%20stuff..',
                # A more normal entry.
                '.....':
                    'this is an entry',
            }
        }
        """)
    expected_formatted_code = textwrap.dedent("""\
        environments = {
            'prod': {
                # this is a comment before the first entry.
                'entry one': 'an entry.',
                # this is the comment before the second entry.
                'entry number 2.': 'something',
                # this is the comment before the third entry and it's a doozy. So big!
                'who': 'allin',
                # This is an entry that has a dictionary in it. It's ugly
                'something': {
                    'page': [
                        'this-is-a-page@xxxxxxxx.com', 'something-for-eml@xxxxxx.com'
                    ],
                    'bug': ['bugs-go-here5300@xxxxxx.com'],
                    'email': ['sometypeof-email@xxxxxx.com'],
                },
                # a short comment
                'yolo!!!!!': 'another-email-address@xxxxxx.com',
                # this entry has an implicit string concatenation
                'implicit': 'https://this-is-very-long.url-addr.com/'
                            '?something=something%20some%20more%20stuff..',
                # A more normal entry.
                '.....': 'this is an entry',
            }
        }
        """)
    uwlines = yapf_test_helper.ParseAndUnwrap(unformatted_code)
    self.assertCodeEqual(expected_formatted_code, reformatter.Reformat(uwlines))

  def testB33047408(self):
    code = textwrap.dedent("""\
        def _():
          for sort in (sorts or []):
            request['sorts'].append({
                'field': {
                    'user_field': sort
                },
                'order': 'ASCENDING'
            })
        """)
    uwlines = yapf_test_helper.ParseAndUnwrap(code)
    self.assertCodeEqual(code, reformatter.Reformat(uwlines))

  def testB32714745(self):
    code = textwrap.dedent("""\
        class _():

          def _BlankDefinition():
            '''Return a generic blank dictionary for a new field.'''
            return {
                'type': '',
                'validation': '',
                'name': 'fieldname',
                'label': 'Field Label',
                'help': '',
                'initial': '',
                'required': False,
                'required_msg': 'Required',
                'invalid_msg': 'Please enter a valid value',
                'options': {
                    'regex': '',
                    'widget_attr': '',
                    'choices_checked': '',
                    'choices_count': '',
                    'choices': {}
                },
                'isnew': True,
                'dirty': False,
            }
        """)
    uwlines = yapf_test_helper.ParseAndUnwrap(code)
    self.assertCodeEqual(code, reformatter.Reformat(uwlines))

  def testB32737279(self):
    unformatted_code = textwrap.dedent("""\
        here_is_a_dict = {
            'key':
            # Comment.
            'value'
        }
        """)
    expected_formatted_code = textwrap.dedent("""\
        here_is_a_dict = {
            'key':  # Comment.
                'value'
        }
        """)
    uwlines = yapf_test_helper.ParseAndUnwrap(unformatted_code)
    self.assertCodeEqual(expected_formatted_code, reformatter.Reformat(uwlines))

  def testB32570937(self):
    code = textwrap.dedent("""\
      def _():
        if (job_message.ball not in ('*', ball) or
            job_message.call not in ('*', call) or
            job_message.mall not in ('*', job_name)):
          return False
        """)
    uwlines = yapf_test_helper.ParseAndUnwrap(code)
    self.assertCodeEqual(code, reformatter.Reformat(uwlines))

  def testB31937033(self):
    code = textwrap.dedent("""\
        class _():

          def __init__(self, metric, fields_cb=None):
            self._fields_cb = fields_cb or (lambda *unused_args, **unused_kwargs: {})
        """)
    uwlines = yapf_test_helper.ParseAndUnwrap(code)
    self.assertCodeEqual(code, reformatter.Reformat(uwlines))

  def testB31911533(self):
    code = """\
class _():

  @parameterized.NamedParameters(
      ('IncludingModInfoWithHeaderList', AAAA, aaaa),
      ('IncludingModInfoWithoutHeaderList', BBBB, bbbbb),
      ('ExcludingModInfoWithHeaderList', CCCCC, cccc),
      ('ExcludingModInfoWithoutHeaderList', DDDDD, ddddd),
  )
  def _():
    pass
"""
    uwlines = yapf_test_helper.ParseAndUnwrap(code)
    self.assertCodeEqual(code, reformatter.Reformat(uwlines))

  def testB31847238(self):
    unformatted_code = textwrap.dedent("""\
        class _():

          def aaaaa(self, bbbbb, cccccccccccccc=None):  # TODO(who): pylint: disable=unused-argument
            return 1

          def xxxxx(self, yyyyy, zzzzzzzzzzzzzz=None):  # A normal comment that runs over the column limit.
            return 1
        """)
    expected_formatted_code = textwrap.dedent("""\
        class _():

          def aaaaa(self, bbbbb, cccccccccccccc=None):  # TODO(who): pylint: disable=unused-argument
            return 1

          def xxxxx(
              self, yyyyy,
              zzzzzzzzzzzzzz=None):  # A normal comment that runs over the column limit.
            return 1
        """)
    uwlines = yapf_test_helper.ParseAndUnwrap(unformatted_code)
    self.assertCodeEqual(expected_formatted_code, reformatter.Reformat(uwlines))

  def testB30760569(self):
    unformatted_code = textwrap.dedent("""\
        {'1234567890123456789012345678901234567890123456789012345678901234567890':
             '1234567890123456789012345678901234567890'}
        """)
    expected_formatted_code = textwrap.dedent("""\
        {
            '1234567890123456789012345678901234567890123456789012345678901234567890':
                '1234567890123456789012345678901234567890'
        }
        """)
    uwlines = yapf_test_helper.ParseAndUnwrap(unformatted_code)
    self.assertCodeEqual(expected_formatted_code, reformatter.Reformat(uwlines))

  def testB26034238(self):
    unformatted_code = textwrap.dedent("""\
        class Thing:

          def Function(self):
            thing.Scrape('/aaaaaaaaa/bbbbbbbbbb/ccccc/dddd/eeeeeeeeeeeeee/ffffffffffffff').AndReturn(42)
        """)
    expected_formatted_code = textwrap.dedent("""\
        class Thing:

          def Function(self):
            thing.Scrape(
                '/aaaaaaaaa/bbbbbbbbbb/ccccc/dddd/eeeeeeeeeeeeee/ffffffffffffff'
            ).AndReturn(42)
        """)
    uwlines = yapf_test_helper.ParseAndUnwrap(unformatted_code)
    self.assertCodeEqual(expected_formatted_code, reformatter.Reformat(uwlines))

  def testB30536435(self):
    unformatted_code = textwrap.dedent("""\
        def main(unused_argv):
          if True:
            if True:
              aaaaaaaaaaa.comment('import-from[{}] {} {}'.format(
                  bbbbbbbbb.usage,
                  ccccccccc.within,
                  imports.ddddddddddddddddddd(name_item.ffffffffffffffff)))
        """)
    expected_formatted_code = textwrap.dedent("""\
        def main(unused_argv):
          if True:
            if True:
              aaaaaaaaaaa.comment('import-from[{}] {} {}'.format(
                  bbbbbbbbb.usage, ccccccccc.within,
                  imports.ddddddddddddddddddd(name_item.ffffffffffffffff)))
        """)
    uwlines = yapf_test_helper.ParseAndUnwrap(unformatted_code)
    self.assertCodeEqual(expected_formatted_code, reformatter.Reformat(uwlines))

  def testB30442148(self):
    unformatted_code = textwrap.dedent("""\
        def lulz():
          return (some_long_module_name.SomeLongClassName.
                  some_long_attribute_name.some_long_method_name())
        """)
    expected_formatted_code = textwrap.dedent("""\
        def lulz():
          return (some_long_module_name.SomeLongClassName.some_long_attribute_name.
                  some_long_method_name())
        """)
    uwlines = yapf_test_helper.ParseAndUnwrap(unformatted_code)
    self.assertCodeEqual(expected_formatted_code, reformatter.Reformat(uwlines))

  def testB26868213(self):
    unformatted_code = textwrap.dedent("""\
      def _():
        xxxxxxxxxxxxxxxxxxx = {
            'ssssss': {'ddddd': 'qqqqq',
                       'p90': aaaaaaaaaaaaaaaaa,
                       'p99': bbbbbbbbbbbbbbbbb,
                       'lllllllllllll': yyyyyyyyyyyyyyyyyyyyyyyyyyyyyyyyyyyyyyyyy(),},
            'bbbbbbbbbbbbbbbbbbbbbbbbbbbb': {
                'ddddd': 'bork bork bork bo',
                'p90': wwwwwwwwwwwwwwwww,
                'p99': wwwwwwwwwwwwwwwww,
                'lllllllllllll': None,  # use the default
            }
        }
        """)
    expected_formatted_code = textwrap.dedent("""\
      def _():
        xxxxxxxxxxxxxxxxxxx = {
            'ssssss': {
                'ddddd': 'qqqqq',
                'p90': aaaaaaaaaaaaaaaaa,
                'p99': bbbbbbbbbbbbbbbbb,
                'lllllllllllll': yyyyyyyyyyyyyyyyyyyyyyyyyyyyyyyyyyyyyyyyy(),
            },
            'bbbbbbbbbbbbbbbbbbbbbbbbbbbb': {
                'ddddd': 'bork bork bork bo',
                'p90': wwwwwwwwwwwwwwwww,
                'p99': wwwwwwwwwwwwwwwww,
                'lllllllllllll': None,  # use the default
            }
        }
        """)
    uwlines = yapf_test_helper.ParseAndUnwrap(unformatted_code)
    self.assertCodeEqual(expected_formatted_code, reformatter.Reformat(uwlines))

  def testB30173198(self):
    code = textwrap.dedent("""\
        class _():

          def _():
            self.assertFalse(
                evaluation_runner.get_larps_in_eval_set('these_arent_the_larps'))
        """)
    uwlines = yapf_test_helper.ParseAndUnwrap(code)
    self.assertCodeEqual(code, reformatter.Reformat(uwlines))

  def testB29908765(self):
    code = textwrap.dedent("""\
        class _():

          def __repr__(self):
            return '<session %s on %s>' % (self._id,
                                           self._stub._stub.rpc_channel().target())  # pylint:disable=protected-access
        """)
    uwlines = yapf_test_helper.ParseAndUnwrap(code)
    self.assertCodeEqual(code, reformatter.Reformat(uwlines))

  def testB30087362(self):
    code = textwrap.dedent("""\
        def _():
          for s in sorted(env['foo']):
            bar()
            # This is a comment

          # This is another comment
          foo()
        """)
    uwlines = yapf_test_helper.ParseAndUnwrap(code)
    self.assertCodeEqual(code, reformatter.Reformat(uwlines))

  def testB30087363(self):
    code = textwrap.dedent("""\
        if False:
          bar()
          # This is a comment
        # This is another comment
        elif True:
          foo()
        """)
    uwlines = yapf_test_helper.ParseAndUnwrap(code)
    self.assertCodeEqual(code, reformatter.Reformat(uwlines))

  def testB29093579(self):
    unformatted_code = textwrap.dedent("""\
        def _():
          _xxxxxxxxxxxxxxx(aaaaaaaa, bbbbbbbbbbbbbb.cccccccccc[
              dddddddddddddddddddddddddddd.eeeeeeeeeeeeeeeeeeeeee.fffffffffffffffffffff])
        """)
    expected_formatted_code = textwrap.dedent("""\
        def _():
          _xxxxxxxxxxxxxxx(
              aaaaaaaa,
              bbbbbbbbbbbbbb.cccccccccc[dddddddddddddddddddddddddddd.
                                        eeeeeeeeeeeeeeeeeeeeee.fffffffffffffffffffff])
        """)
    uwlines = yapf_test_helper.ParseAndUnwrap(unformatted_code)
    self.assertCodeEqual(expected_formatted_code, reformatter.Reformat(uwlines))

  def testB26382315(self):
    code = textwrap.dedent("""\
        @hello_world
        # This is a first comment

        # Comment
        def foo():
          pass
        """)
    uwlines = yapf_test_helper.ParseAndUnwrap(code)
    self.assertCodeEqual(code, reformatter.Reformat(uwlines))

  def testB27616132(self):
    unformatted_code = textwrap.dedent("""\
        if True:
          query.fetch_page.assert_has_calls([
              mock.call(100,
                        start_cursor=None),
              mock.call(100,
                        start_cursor=cursor_1),
              mock.call(100,
                        start_cursor=cursor_2),
          ])
        """)
    expected_formatted_code = textwrap.dedent("""\
        if True:
          query.fetch_page.assert_has_calls([
              mock.call(100, start_cursor=None),
              mock.call(100, start_cursor=cursor_1),
              mock.call(100, start_cursor=cursor_2),
          ])
        """)
    uwlines = yapf_test_helper.ParseAndUnwrap(unformatted_code)
    self.assertCodeEqual(expected_formatted_code, reformatter.Reformat(uwlines))

  def testB27590179(self):
    unformatted_code = textwrap.dedent("""\
        if True:
          if True:
            self.aaaaaaaaaaaaaaaaaaaaaaaaaaaaaaaaaaaaaaaaaaa = (
                { True:
                     self.bbb.cccccccccc(ddddddddddddddddddddddd.eeeeeeeeeeeeeeeeeeeeee),
                 False:
                     self.bbb.cccccccccc(ddddddddddddddddddddddd.eeeeeeeeeeeeeeeeeeeeee)
                })
        """)
    expected_formatted_code = textwrap.dedent("""\
        if True:
          if True:
            self.aaaaaaaaaaaaaaaaaaaaaaaaaaaaaaaaaaaaaaaaaaa = ({
                True:
                    self.bbb.cccccccccc(ddddddddddddddddddddddd.eeeeeeeeeeeeeeeeeeeeee),
                False:
                    self.bbb.cccccccccc(ddddddddddddddddddddddd.eeeeeeeeeeeeeeeeeeeeee)
            })
        """)
    uwlines = yapf_test_helper.ParseAndUnwrap(unformatted_code)
    self.assertCodeEqual(expected_formatted_code, reformatter.Reformat(uwlines))

  def testB27266946(self):
    unformatted_code = textwrap.dedent("""\
        def _():
          aaaaaaaaaaaaaaaaaaaaaaaaaaaaaaaaaaaaaaaa = (self.bbbbbbbbbbbbbbbbbbbbbbbbbbbbbbbbbb.cccccccccccccccccccccccccccccccccccc)
        """)
    expected_formatted_code = textwrap.dedent("""\
        def _():
          aaaaaaaaaaaaaaaaaaaaaaaaaaaaaaaaaaaaaaaa = (
              self.bbbbbbbbbbbbbbbbbbbbbbbbbbbbbbbbbb.
              cccccccccccccccccccccccccccccccccccc)
        """)
    uwlines = yapf_test_helper.ParseAndUnwrap(unformatted_code)
    self.assertCodeEqual(expected_formatted_code, reformatter.Reformat(uwlines))

  def testB25505359(self):
    code = textwrap.dedent("""\
        _EXAMPLE = {
            'aaaaaaaaaaaaaa': [{
                'bbbb': 'cccccccccccccccccccccc',
                'dddddddddddd': []
            }, {
                'bbbb': 'ccccccccccccccccccc',
                'dddddddddddd': []
            }]
        }
        """)
    uwlines = yapf_test_helper.ParseAndUnwrap(code)
    self.assertCodeEqual(code, reformatter.Reformat(uwlines))

  def testB25324261(self):
    code = textwrap.dedent("""\
        aaaaaaaaa = set(bbbb.cccc
                        for ddd in eeeeee.fffffffffff.gggggggggggggggg
                        for cccc in ddd.specification)
        """)
    uwlines = yapf_test_helper.ParseAndUnwrap(code)
    self.assertCodeEqual(code, reformatter.Reformat(uwlines))

  def testB25136704(self):
    code = textwrap.dedent("""\
        class f:

          def test(self):
            self.bbbbbbb[0]['aaaaaaaaaaaaaaaaaaaaaaaaaaaaaaaaaaaaaaaaaa', {
                'xxxxxx': 'yyyyyy'
            }] = cccccc.ddd('1m', '10x1+1')
        """)
    uwlines = yapf_test_helper.ParseAndUnwrap(code)
    self.assertCodeEqual(code, reformatter.Reformat(uwlines))

  def testB25165602(self):
    code = textwrap.dedent("""\
        def f():
          ids = {u: i for u, i in zip(self.aaaaa, xrange(42, 42 + len(self.aaaaaa)))}
        """)
    uwlines = yapf_test_helper.ParseAndUnwrap(code)
    self.assertCodeEqual(code, reformatter.Reformat(uwlines))

  def testB25157123(self):
    code = textwrap.dedent("""\
        def ListArgs():
          FairlyLongMethodName([relatively_long_identifier_for_a_list],
                               another_argument_with_a_long_identifier)
        """)
    uwlines = yapf_test_helper.ParseAndUnwrap(code)
    self.assertCodeEqual(code, reformatter.Reformat(uwlines))

  def testB25136820(self):
    unformatted_code = textwrap.dedent("""\
        def foo():
          return collections.OrderedDict({
              # Preceding comment.
              'aaaaaaaaaaaaaaaaaaaaaaaaaaaaaaaaaaaaaaaaaaaaaaaaaa':
              '$bbbbbbbbbbbbbbbbbbbbbbbb',
          })
        """)
    expected_formatted_code = textwrap.dedent("""\
        def foo():
          return collections.OrderedDict({
              # Preceding comment.
              'aaaaaaaaaaaaaaaaaaaaaaaaaaaaaaaaaaaaaaaaaaaaaaaaaa':
                  '$bbbbbbbbbbbbbbbbbbbbbbbb',
          })
        """)
    uwlines = yapf_test_helper.ParseAndUnwrap(unformatted_code)
    self.assertCodeEqual(expected_formatted_code, reformatter.Reformat(uwlines))

  def testB25131481(self):
    unformatted_code = textwrap.dedent("""\
        APPARENT_ACTIONS = ('command_type', {
            'materialize': lambda x: some_type_of_function('materialize ' + x.command_def),
            '#': lambda x: x  # do nothing
        })
        """)
    expected_formatted_code = textwrap.dedent("""\
        APPARENT_ACTIONS = (
            'command_type',
            {
                'materialize':
                    lambda x: some_type_of_function('materialize ' + x.command_def),
                '#':
                    lambda x: x  # do nothing
            })
        """)
    uwlines = yapf_test_helper.ParseAndUnwrap(unformatted_code)
    self.assertCodeEqual(expected_formatted_code, reformatter.Reformat(uwlines))

  def testB23445244(self):
    unformatted_code = textwrap.dedent("""\
        def foo():
          if True:
            return xxxxxxxxxxxxxxxx(
                command,
                extra_env={
                    "OOOOOOOOOOOOOOOOOOOOO": FLAGS.zzzzzzzzzzzzzzzzzzzzzzzzzzzzzzzzzzzzzzzzzzzzzzzzzz,
                    "PPPPPPPPPPPPPPPPPPPPP":
                        FLAGS.aaaaaaaaaaaaaa + FLAGS.bbbbbbbbbbbbbbbbbbb,
                })
        """)
    expected_formatted_code = textwrap.dedent("""\
        def foo():
          if True:
            return xxxxxxxxxxxxxxxx(
                command,
                extra_env={
                    "OOOOOOOOOOOOOOOOOOOOO":
                        FLAGS.zzzzzzzzzzzzzzzzzzzzzzzzzzzzzzzzzzzzzzzzzzzzzzzzzz,
                    "PPPPPPPPPPPPPPPPPPPPP":
                        FLAGS.aaaaaaaaaaaaaa + FLAGS.bbbbbbbbbbbbbbbbbbb,
                })
        """)
    uwlines = yapf_test_helper.ParseAndUnwrap(unformatted_code)
    self.assertCodeEqual(expected_formatted_code, reformatter.Reformat(uwlines))

  def testB20559654(self):
    unformatted_code = textwrap.dedent("""\
      class A(object):

        def foo(self):
          unused_error, result = server.Query(
              ['AA BBBB CCC DDD EEEEEEEE X YY ZZZZ FFF EEE AAAAAAAA'],
              aaaaaaaaaaa=True, bbbbbbbb=None)
        """)
    expected_formatted_code = textwrap.dedent("""\
      class A(object):

        def foo(self):
          unused_error, result = server.Query(
              ['AA BBBB CCC DDD EEEEEEEE X YY ZZZZ FFF EEE AAAAAAAA'],
              aaaaaaaaaaa=True,
              bbbbbbbb=None)
        """)
    uwlines = yapf_test_helper.ParseAndUnwrap(unformatted_code)
    self.assertCodeEqual(expected_formatted_code, reformatter.Reformat(uwlines))

  def testB23943842(self):
    unformatted_code = textwrap.dedent("""\
        class F():
          def f():
            self.assertDictEqual(
                accounts, {
                    'foo':
                    {'account': 'foo',
                     'lines': 'l1\\nl2\\nl3\\n1 line(s) were elided.'},
                    'bar': {'account': 'bar',
                            'lines': 'l5\\nl6\\nl7'},
                    'wiz': {'account': 'wiz',
                            'lines': 'l8'}
                })
        """)
    expected_formatted_code = textwrap.dedent("""\
        class F():

          def f():
            self.assertDictEqual(accounts, {
                'foo': {
                    'account': 'foo',
                    'lines': 'l1\\nl2\\nl3\\n1 line(s) were elided.'
                },
                'bar': {
                    'account': 'bar',
                    'lines': 'l5\\nl6\\nl7'
                },
                'wiz': {
                    'account': 'wiz',
                    'lines': 'l8'
                }
            })
        """)
    uwlines = yapf_test_helper.ParseAndUnwrap(unformatted_code)
    self.assertCodeEqual(expected_formatted_code, reformatter.Reformat(uwlines))

  def testB20551180(self):
    unformatted_code = textwrap.dedent("""\
        def foo():
          if True:
            return (struct.pack('aaaa', bbbbbbbbbb, ccccccccccccccc, dddddddd) + eeeeeee)
        """)
    expected_formatted_code = textwrap.dedent("""\
        def foo():
          if True:
            return (
                struct.pack('aaaa', bbbbbbbbbb, ccccccccccccccc, dddddddd) + eeeeeee)
        """)
    uwlines = yapf_test_helper.ParseAndUnwrap(unformatted_code)
    self.assertCodeEqual(expected_formatted_code, reformatter.Reformat(uwlines))

  def testB23944849(self):
    unformatted_code = textwrap.dedent("""\
        class A(object):
          def xxxxxxxxx(self, aaaaaaa, bbbbbbb=ccccccccccc, dddddd=300, eeeeeeeeeeeeee=None, fffffffffffffff=0):
            pass
        """)
    expected_formatted_code = textwrap.dedent("""\
        class A(object):

          def xxxxxxxxx(self,
                        aaaaaaa,
                        bbbbbbb=ccccccccccc,
                        dddddd=300,
                        eeeeeeeeeeeeee=None,
                        fffffffffffffff=0):
            pass
        """)
    uwlines = yapf_test_helper.ParseAndUnwrap(unformatted_code)
    self.assertCodeEqual(expected_formatted_code, reformatter.Reformat(uwlines))

  def testB23935890(self):
    unformatted_code = textwrap.dedent("""\
        class F():
          def functioni(self, aaaaaaa, bbbbbbb, cccccc, dddddddddddddd, eeeeeeeeeeeeeee):
            pass
        """)
    expected_formatted_code = textwrap.dedent("""\
        class F():

          def functioni(self, aaaaaaa, bbbbbbb, cccccc, dddddddddddddd,
                        eeeeeeeeeeeeeee):
            pass
        """)
    uwlines = yapf_test_helper.ParseAndUnwrap(unformatted_code)
    self.assertCodeEqual(expected_formatted_code, reformatter.Reformat(uwlines))

  def testB28414371(self):
    code = textwrap.dedent("""\
        def _():
          return ((m.fffff(
              m.rrr('mmmmmmmmmmmmmmmm', 'ssssssssssssssssssssssssss'), ffffffffffffffff)
                   | m.wwwwww(m.ddddd('1h'))
                   | m.ggggggg(bbbbbbbbbbbbbbb)
                   | m.ppppp(
                       (1 - m.ffffffffffffffff(llllllllllllllllllllll * 1000000, m.vvv))
                       * m.ddddddddddddddddd(m.vvv)), m.fffff(
                           m.rrr('mmmmmmmmmmmmmmmm', 'sssssssssssssssssssssss'),
                           dict(ffffffffffffffff, **{
                               'mmmmmm:ssssss':
                                   m.rrrrrrrrrrr('|'.join(iiiiiiiiiiiiii), iiiiii=True)
                           }))
                   | m.wwwwww(m.rrrr('1h'))
                   | m.ggggggg(bbbbbbbbbbbbbbb))
                  | m.jjjj()
                  | m.ppppp(m.vvv[0] + m.vvv[1]))
        """)
    uwlines = yapf_test_helper.ParseAndUnwrap(code)
    self.assertCodeEqual(code, reformatter.Reformat(uwlines))

  def testB20127686(self):
    code = textwrap.dedent("""\
        def f():
          if True:
            return ((m.fffff(
                m.rrr('xxxxxxxxxxxxxxxx',
                      'yyyyyyyyyyyyyyyyyyyyyyyyyyyyyyyyyyyyyyyyyyyyyyyyyyyyyyyyy'),
                mmmmmmmm)
                     | m.wwwwww(m.rrrr(self.tttttttttt, self.mmmmmmmmmmmmmmmmmmmmm))
                     | m.ggggggg(self.gggggggg, m.sss()), m.fffff('aaaaaaaaaaaaaaaa')
                     | m.wwwwww(m.ddddd(self.tttttttttt, self.mmmmmmmmmmmmmmmmmmmmm))
                     | m.ggggggg(self.gggggggg))
                    | m.jjjj()
                    | m.ppppp(m.VAL[0] / m.VAL[1]))
        """)
    uwlines = yapf_test_helper.ParseAndUnwrap(code)
    self.assertCodeEqual(code, reformatter.Reformat(uwlines))

  def testB20016122(self):
    try:
      style.SetGlobalStyle(
          style.CreateStyleFromConfig(
              '{based_on_style: pep8, split_penalty_import_names: 35}'))
      unformatted_code = textwrap.dedent("""\
          from a_very_long_or_indented_module_name_yada_yada import (long_argument_1,
                                                                     long_argument_2)
          """)
      expected_formatted_code = textwrap.dedent("""\
          from a_very_long_or_indented_module_name_yada_yada import (
              long_argument_1, long_argument_2)
          """)
      uwlines = yapf_test_helper.ParseAndUnwrap(unformatted_code)
      self.assertCodeEqual(expected_formatted_code,
                           reformatter.Reformat(uwlines))
    finally:
      style.SetGlobalStyle(style.CreatePEP8Style())

    try:
      style.SetGlobalStyle(
          style.CreateStyleFromConfig('{based_on_style: chromium, '
                                      'split_before_logical_operator: True}'))
      code = textwrap.dedent("""\
          class foo():

            def __eq__(self, other):
              return (isinstance(other, type(self))
                      and self.xxxxxxxxxxx == other.xxxxxxxxxxx
                      and self.xxxxxxxx == other.xxxxxxxx
                      and self.aaaaaaaaaaaa == other.aaaaaaaaaaaa
                      and self.bbbbbbbbbbb == other.bbbbbbbbbbb
                      and self.ccccccccccccccccc == other.ccccccccccccccccc
                      and self.ddddddddddddddddddddddd == other.ddddddddddddddddddddddd
                      and self.eeeeeeeeeeee == other.eeeeeeeeeeee
                      and self.ffffffffffffff == other.time_completed
                      and self.gggggg == other.gggggg and self.hhh == other.hhh
                      and len(self.iiiiiiii) == len(other.iiiiiiii)
                      and all(jjjjjjj in other.iiiiiiii for jjjjjjj in self.iiiiiiii))
          """)
      uwlines = yapf_test_helper.ParseAndUnwrap(code)
      self.assertCodeEqual(code, reformatter.Reformat(uwlines))
    finally:
      style.SetGlobalStyle(style.CreateChromiumStyle())

  def testB22527411(self):
    unformatted_code = textwrap.dedent("""\
        def f():
          if True:
            aaaaaa.bbbbbbbbbbbbbbbbbbbb[-1].cccccccccccccc.ddd().eeeeeeee(ffffffffffffff)
        """)
    expected_formatted_code = textwrap.dedent("""\
        def f():
          if True:
            aaaaaa.bbbbbbbbbbbbbbbbbbbb[-1].cccccccccccccc.ddd().eeeeeeee(
                ffffffffffffff)
        """)
    uwlines = yapf_test_helper.ParseAndUnwrap(unformatted_code)
    self.assertCodeEqual(expected_formatted_code, reformatter.Reformat(uwlines))

  def testB20849933(self):
    unformatted_code = textwrap.dedent("""\
        def main(unused_argv):
          if True:
            aaaaaaaa = {
                'xxx': '%s/cccccc/ddddddddddddddddddd.jar' %
                       (eeeeee.FFFFFFFFFFFFFFFFFF),
            }
        """)
    expected_formatted_code = textwrap.dedent("""\
        def main(unused_argv):
          if True:
            aaaaaaaa = {
                'xxx':
                    '%s/cccccc/ddddddddddddddddddd.jar' % (eeeeee.FFFFFFFFFFFFFFFFFF),
            }
        """)
    uwlines = yapf_test_helper.ParseAndUnwrap(unformatted_code)
    self.assertCodeEqual(expected_formatted_code, reformatter.Reformat(uwlines))

  def testB20813997(self):
    code = textwrap.dedent("""\
        def myfunc_1():
          myarray = numpy.zeros((2, 2, 2))
          print(myarray[:, 1, :])
        """)
    uwlines = yapf_test_helper.ParseAndUnwrap(code)
    self.assertCodeEqual(code, reformatter.Reformat(uwlines))

  def testB20605036(self):
    code = textwrap.dedent("""\
        foo = {
            'aaaa': {
                # A comment for no particular reason.
                'xxxxxxxx': 'bbbbbbbbb',
                'yyyyyyyyyyyyyyyyyy': 'cccccccccccccccccccccccccccccc'
                                      'dddddddddddddddddddddddddddddddddddddddddd',
            }
        }
        """)
    uwlines = yapf_test_helper.ParseAndUnwrap(code)
    self.assertCodeEqual(code, reformatter.Reformat(uwlines))

  def testB20562732(self):
    code = textwrap.dedent("""\
        foo = [
            # Comment about first list item
            'First item',
            # Comment about second list item
            'Second item',
        ]
        """)
    uwlines = yapf_test_helper.ParseAndUnwrap(code)
    self.assertCodeEqual(code, reformatter.Reformat(uwlines))

  def testB20128830(self):
    code = textwrap.dedent("""\
        a = {
            'xxxxxxxxxxxxxxxxxxxx': {
                'aaaa':
                    'mmmmmmm',
                'bbbbb':
                    'mmmmmmmmmmmmmmmmmmmmm',
                'cccccccccc': [
                    'nnnnnnnnnnn',
                    'ooooooooooo',
                    'ppppppppppp',
                    'qqqqqqqqqqq',
                ],
            },
        }
        """)
    uwlines = yapf_test_helper.ParseAndUnwrap(code)
    self.assertCodeEqual(code, reformatter.Reformat(uwlines))

  def testB20073838(self):
    code = textwrap.dedent("""\
        class DummyModel(object):

          def do_nothing(self, class_1_count):
            if True:
              class_0_count = num_votes - class_1_count
              return ('{class_0_name}={class_0_count}, {class_1_name}={class_1_count}'
                      .format(
                          class_0_name=self.class_0_name,
                          class_0_count=class_0_count,
                          class_1_name=self.class_1_name,
                          class_1_count=class_1_count))
        """)
    uwlines = yapf_test_helper.ParseAndUnwrap(code)
    self.assertCodeEqual(code, reformatter.Reformat(uwlines))

  def testB19626808(self):
    code = textwrap.dedent("""\
        if True:
          aaaaaaaaaaaaaaaaaaaaaaa.bbbbbbbbb(
              'ccccccccccc', ddddddddd='eeeee').fffffffff([ggggggggggggggggggggg])
        """)
    uwlines = yapf_test_helper.ParseAndUnwrap(code)
    self.assertCodeEqual(code, reformatter.Reformat(uwlines))

  def testB19547210(self):
    code = textwrap.dedent("""\
        while True:
          if True:
            if True:
              if True:
                if xxxxxxxxxxxx.yyyyyyy(aa).zzzzzzz() not in (
                    xxxxxxxxxxxx.yyyyyyyyyyyyyy.zzzzzzzz,
                    xxxxxxxxxxxx.yyyyyyyyyyyyyy.zzzzzzzz):
                  continue
        """)
    uwlines = yapf_test_helper.ParseAndUnwrap(code)
    self.assertCodeEqual(code, reformatter.Reformat(uwlines))

  def testB19377034(self):
    code = textwrap.dedent("""\
        def f():
          if (aaaaaaaaaaaaaaa.start >= aaaaaaaaaaaaaaa.end or
              bbbbbbbbbbbbbbb.start >= bbbbbbbbbbbbbbb.end):
            return False
        """)
    uwlines = yapf_test_helper.ParseAndUnwrap(code)
    self.assertCodeEqual(code, reformatter.Reformat(uwlines))

  def testB19372573(self):
    code = textwrap.dedent("""\
        def f():
            if a: return 42
            while True:
                if b: continue
                if c: break
            return 0
        """)
    uwlines = yapf_test_helper.ParseAndUnwrap(code)
    try:
      style.SetGlobalStyle(style.CreatePEP8Style())
      self.assertCodeEqual(code, reformatter.Reformat(uwlines))
    finally:
      style.SetGlobalStyle(style.CreateChromiumStyle())

  def testB19353268(self):
    code = textwrap.dedent("""\
        a = {1, 2, 3}[x]
        b = {'foo': 42, 'bar': 37}['foo']
        """)
    uwlines = yapf_test_helper.ParseAndUnwrap(code)
    self.assertCodeEqual(code, reformatter.Reformat(uwlines))

  def testB19287512(self):
    unformatted_code = textwrap.dedent("""\
        class Foo(object):

          def bar(self):
            with xxxxxxxxxx.yyyyy(
                'aaaaaaa.bbbbbbbb.ccccccc.dddddddddddddddddddd.eeeeeeeeeee',
                fffffffffff=(aaaaaaa.bbbbbbbb.ccccccc.dddddddddddddddddddd
                             .Mmmmmmmmmmmmmmmmmm(-1, 'permission error'))):
              self.assertRaises(nnnnnnnnnnnnnnnn.ooooo, ppppp.qqqqqqqqqqqqqqqqq)
        """)
    expected_formatted_code = textwrap.dedent("""\
        class Foo(object):

          def bar(self):
            with xxxxxxxxxx.yyyyy(
                'aaaaaaa.bbbbbbbb.ccccccc.dddddddddddddddddddd.eeeeeeeeeee',
                fffffffffff=(
                    aaaaaaa.bbbbbbbb.ccccccc.dddddddddddddddddddd.Mmmmmmmmmmmmmmmmmm(
                        -1, 'permission error'))):
              self.assertRaises(nnnnnnnnnnnnnnnn.ooooo, ppppp.qqqqqqqqqqqqqqqqq)
        """)
    uwlines = yapf_test_helper.ParseAndUnwrap(unformatted_code)
    self.assertCodeEqual(expected_formatted_code, reformatter.Reformat(uwlines))

  def testB19194420(self):
    code = textwrap.dedent("""\
        method.Set(
            'long argument goes here that causes the line to break',
            lambda arg2=0.5: arg2)
        """)
    uwlines = yapf_test_helper.ParseAndUnwrap(code)
    self.assertCodeEqual(code, reformatter.Reformat(uwlines))

  def testB19073499(self):
    code = textwrap.dedent("""\
        instance = (
            aaaaaaa.bbbbbbb().ccccccccccccccccc().ddddddddddd({
                'aa': 'context!'
            }).eeeeeeeeeeeeeeeeeee(
                {  # Inline comment about why fnord has the value 6.
                    'fnord': 6
                }))
        """)
    uwlines = yapf_test_helper.ParseAndUnwrap(code)
    self.assertCodeEqual(code, reformatter.Reformat(uwlines))

  def testB18257115(self):
    code = textwrap.dedent("""\
        if True:
          if True:
            self._Test(aaaa, bbbbbbb.cccccccccc, dddddddd, eeeeeeeeeee,
                       [ffff, ggggggggggg, hhhhhhhhhhhh, iiiiii, jjjj])
        """)
    uwlines = yapf_test_helper.ParseAndUnwrap(code)
    self.assertCodeEqual(code, reformatter.Reformat(uwlines))

  def testB18256666(self):
    code = textwrap.dedent("""\
        class Foo(object):

          def Bar(self):
            aaaaa.bbbbbbb(
                ccc='ddddddddddddddd',
                eeee='ffffffffffffffffffffff-%s-%s' % (gggg, int(time.time())),
                hhhhhh={
                    'iiiiiiiiiii': iiiiiiiiiii,
                    'jjjj': jjjj.jjjjj(),
                    'kkkkkkkkkkkk': kkkkkkkkkkkk,
                },
                llllllllll=mmmmmm.nnnnnnnnnnnnnnnn)
        """)
    uwlines = yapf_test_helper.ParseAndUnwrap(code)
    self.assertCodeEqual(code, reformatter.Reformat(uwlines))

  def testB18256826(self):
    code = textwrap.dedent("""\
        if True:
          pass
        # A multiline comment.
        # Line two.
        elif False:
          pass

        if True:
          pass
          # A multiline comment.
          # Line two.
        elif False:
          pass
        """)
    uwlines = yapf_test_helper.ParseAndUnwrap(code)
    self.assertCodeEqual(code, reformatter.Reformat(uwlines))

  def testB18255697(self):
    code = textwrap.dedent("""\
        AAAAAAAAAAAAAAA = {
            'XXXXXXXXXXXXXX': 4242,  # Inline comment
            # Next comment
            'YYYYYYYYYYYYYYYY': ['zzzzzzzzzzzzzzzzzzzzzzzzzzzzzzzz'],
        }
        """)
    uwlines = yapf_test_helper.ParseAndUnwrap(code)
    self.assertCodeEqual(code, reformatter.Reformat(uwlines))

  def testB17534869(self):
    unformatted_code = textwrap.dedent("""\
        if True:
          self.assertLess(abs(time.time()-aaaa.bbbbbbbbbbb(
                              datetime.datetime.now())), 1)
        """)
    expected_formatted_code = textwrap.dedent("""\
        if True:
          self.assertLess(
              abs(time.time() - aaaa.bbbbbbbbbbb(datetime.datetime.now())), 1)
        """)
    uwlines = yapf_test_helper.ParseAndUnwrap(unformatted_code)
    self.assertCodeEqual(expected_formatted_code, reformatter.Reformat(uwlines))

  def testB17489866(self):
    unformatted_code = textwrap.dedent("""\
        def f():
          if True:
            if True:
              return aaaa.bbbbbbbbb(ccccccc=dddddddddddddd({('eeee', \
'ffffffff'): str(j)}))
        """)
    expected_formatted_code = textwrap.dedent("""\
        def f():
          if True:
            if True:
              return aaaa.bbbbbbbbb(ccccccc=dddddddddddddd({
                  ('eeee', 'ffffffff'): str(j)
              }))
        """)
    uwlines = yapf_test_helper.ParseAndUnwrap(unformatted_code)
    self.assertCodeEqual(expected_formatted_code, reformatter.Reformat(uwlines))

  def testB17133019(self):
    unformatted_code = textwrap.dedent("""\
        class aaaaaaaaaaaaaa(object):

          def bbbbbbbbbb(self):
            with io.open("/dev/null", "rb"):
              with io.open(os.path.join(aaaaa.bbbbb.ccccccccccc,
                                        DDDDDDDDDDDDDDD,
                                        "eeeeeeeee ffffffffff"
                                       ), "rb") as gggggggggggggggggggg:
                print(gggggggggggggggggggg)
        """)
    expected_formatted_code = textwrap.dedent("""\
        class aaaaaaaaaaaaaa(object):

          def bbbbbbbbbb(self):
            with io.open("/dev/null", "rb"):
              with io.open(
                  os.path.join(aaaaa.bbbbb.ccccccccccc, DDDDDDDDDDDDDDD,
                               "eeeeeeeee ffffffffff"), "rb") as gggggggggggggggggggg:
                print(gggggggggggggggggggg)
        """)
    uwlines = yapf_test_helper.ParseAndUnwrap(unformatted_code)
    self.assertCodeEqual(expected_formatted_code, reformatter.Reformat(uwlines))

  def testB17011869(self):
    unformatted_code = textwrap.dedent("""\
        '''blah......'''

        class SomeClass(object):
          '''blah.'''

          AAAAAAAAAAAA = {                        # Comment.
              'BBB': 1.0,
                'DDDDDDDD': 0.4811
                                      }
        """)
    expected_formatted_code = textwrap.dedent("""\
        '''blah......'''


        class SomeClass(object):
          '''blah.'''

          AAAAAAAAAAAA = {  # Comment.
              'BBB': 1.0,
              'DDDDDDDD': 0.4811
          }
        """)
    uwlines = yapf_test_helper.ParseAndUnwrap(unformatted_code)
    self.assertCodeEqual(expected_formatted_code, reformatter.Reformat(uwlines))

  def testB16783631(self):
    unformatted_code = textwrap.dedent("""\
        if True:
          with aaaaaaaaaaaaaa.bbbbbbbbbbbbb.ccccccc(ddddddddddddd,
                                                      eeeeeeeee=self.fffffffffffff
                                                      )as gggg:
            pass
        """)
    expected_formatted_code = textwrap.dedent("""\
        if True:
          with aaaaaaaaaaaaaa.bbbbbbbbbbbbb.ccccccc(
              ddddddddddddd, eeeeeeeee=self.fffffffffffff) as gggg:
            pass
        """)
    uwlines = yapf_test_helper.ParseAndUnwrap(unformatted_code)
    self.assertCodeEqual(expected_formatted_code, reformatter.Reformat(uwlines))

  def testB16572361(self):
    unformatted_code = textwrap.dedent("""\
        def foo(self):
         def bar(my_dict_name):
          self.my_dict_name['foo-bar-baz-biz-boo-baa-baa'].IncrementBy.assert_called_once_with('foo_bar_baz_boo')
        """)
    expected_formatted_code = textwrap.dedent("""\
        def foo(self):

          def bar(my_dict_name):
            self.my_dict_name[
                'foo-bar-baz-biz-boo-baa-baa'].IncrementBy.assert_called_once_with(
                    'foo_bar_baz_boo')
        """)
    uwlines = yapf_test_helper.ParseAndUnwrap(unformatted_code)
    self.assertCodeEqual(expected_formatted_code, reformatter.Reformat(uwlines))

  def testB15884241(self):
    unformatted_code = textwrap.dedent("""\
        if 1:
          if 1:
            for row in AAAA:
              self.create(aaaaaaaa="/aaa/bbbb/cccc/dddddd/eeeeeeeeeeeeeeeeeeeeeeeeee/%s" % row [0].replace(".foo", ".bar"), aaaaa=bbb[1], ccccc=bbb[2], dddd=bbb[3], eeeeeeeeeee=[s.strip() for s in bbb[4].split(",")], ffffffff=[s.strip() for s in bbb[5].split(",")], gggggg=bbb[6])
        """)
    expected_formatted_code = textwrap.dedent("""\
        if 1:
          if 1:
            for row in AAAA:
              self.create(
                  aaaaaaaa="/aaa/bbbb/cccc/dddddd/eeeeeeeeeeeeeeeeeeeeeeeeee/%s" %
                  row[0].replace(".foo", ".bar"),
                  aaaaa=bbb[1],
                  ccccc=bbb[2],
                  dddd=bbb[3],
                  eeeeeeeeeee=[s.strip() for s in bbb[4].split(",")],
                  ffffffff=[s.strip() for s in bbb[5].split(",")],
                  gggggg=bbb[6])
        """)
    uwlines = yapf_test_helper.ParseAndUnwrap(unformatted_code)
    self.assertCodeEqual(expected_formatted_code, reformatter.Reformat(uwlines))

  def testB15697268(self):
    unformatted_code = textwrap.dedent("""\
        def main(unused_argv):
          ARBITRARY_CONSTANT_A = 10
          an_array_with_an_exceedingly_long_name = range(ARBITRARY_CONSTANT_A + 1)
          ok = an_array_with_an_exceedingly_long_name[:ARBITRARY_CONSTANT_A]
          bad_slice = map(math.sqrt, an_array_with_an_exceedingly_long_name[:ARBITRARY_CONSTANT_A])
          a_long_name_slicing = an_array_with_an_exceedingly_long_name[:ARBITRARY_CONSTANT_A]
          bad_slice = ("I am a crazy, no good, string whats too long, etc." + " no really ")[:ARBITRARY_CONSTANT_A]
        """)
    expected_formatted_code = textwrap.dedent("""\
        def main(unused_argv):
          ARBITRARY_CONSTANT_A = 10
          an_array_with_an_exceedingly_long_name = range(ARBITRARY_CONSTANT_A + 1)
          ok = an_array_with_an_exceedingly_long_name[:ARBITRARY_CONSTANT_A]
          bad_slice = map(math.sqrt,
                          an_array_with_an_exceedingly_long_name[:ARBITRARY_CONSTANT_A])
          a_long_name_slicing = an_array_with_an_exceedingly_long_name[:
                                                                       ARBITRARY_CONSTANT_A]
          bad_slice = ("I am a crazy, no good, string whats too long, etc." +
                       " no really ")[:ARBITRARY_CONSTANT_A]
        """)
    uwlines = yapf_test_helper.ParseAndUnwrap(unformatted_code)
    self.assertCodeEqual(expected_formatted_code, reformatter.Reformat(uwlines))

  def testB15597568(self):
    unformatted_code = textwrap.dedent("""\
        if True:
          if True:
            if True:
              print(("Return code was %d" + (", and the process timed out." if did_time_out else ".")) % errorcode)
        """)
    expected_formatted_code = textwrap.dedent("""\
        if True:
          if True:
            if True:
              print(("Return code was %d" + (", and the process timed out."
                                             if did_time_out else ".")) % errorcode)
        """)
    uwlines = yapf_test_helper.ParseAndUnwrap(unformatted_code)
    self.assertCodeEqual(expected_formatted_code, reformatter.Reformat(uwlines))

  def testB15542157(self):
    unformatted_code = textwrap.dedent("""\
        aaaaaaaaaaaa = bbbb.ccccccccccccccc(dddddd.eeeeeeeeeeeeee, ffffffffffffffffff, gggggg.hhhhhhhhhhhhhhhhh)
        """)
    expected_formatted_code = textwrap.dedent("""\
        aaaaaaaaaaaa = bbbb.ccccccccccccccc(dddddd.eeeeeeeeeeeeee, ffffffffffffffffff,
                                            gggggg.hhhhhhhhhhhhhhhhh)
        """)
    uwlines = yapf_test_helper.ParseAndUnwrap(unformatted_code)
    self.assertCodeEqual(expected_formatted_code, reformatter.Reformat(uwlines))

  def testB15438132(self):
    unformatted_code = textwrap.dedent("""\
        if aaaaaaa.bbbbbbbbbb:
           cccccc.dddddddddd(eeeeeeeeeee=fffffffffffff.gggggggggggggggggg)
           if hhhhhh.iiiii.jjjjjjjjjjjjj:
             # This is a comment in the middle of it all.
             kkkkkkk.llllllllll.mmmmmmmmmmmmm = True
           if (aaaaaa.bbbbb.ccccccccccccc != ddddddd.eeeeeeeeee.fffffffffffff or
               eeeeee.fffff.ggggggggggggggggggggggggggg() != hhhhhhh.iiiiiiiiii.jjjjjjjjjjjj):
             aaaaaaaa.bbbbbbbbbbbb(
                 aaaaaa.bbbbb.cc,
                 dddddddddddd=eeeeeeeeeeeeeeeeeee.fffffffffffffffff(
                     gggggg.hh,
                     iiiiiiiiiiiiiiiiiii.jjjjjjjjjj.kkkkkkk,
                     lllll.mm),
                 nnnnnnnnnn=ooooooo.pppppppppp)
        """)
    expected_formatted_code = textwrap.dedent("""\
        if aaaaaaa.bbbbbbbbbb:
          cccccc.dddddddddd(eeeeeeeeeee=fffffffffffff.gggggggggggggggggg)
          if hhhhhh.iiiii.jjjjjjjjjjjjj:
            # This is a comment in the middle of it all.
            kkkkkkk.llllllllll.mmmmmmmmmmmmm = True
          if (aaaaaa.bbbbb.ccccccccccccc != ddddddd.eeeeeeeeee.fffffffffffff or
              eeeeee.fffff.ggggggggggggggggggggggggggg() !=
              hhhhhhh.iiiiiiiiii.jjjjjjjjjjjj):
            aaaaaaaa.bbbbbbbbbbbb(
                aaaaaa.bbbbb.cc,
                dddddddddddd=eeeeeeeeeeeeeeeeeee.fffffffffffffffff(
                    gggggg.hh, iiiiiiiiiiiiiiiiiii.jjjjjjjjjj.kkkkkkk, lllll.mm),
                nnnnnnnnnn=ooooooo.pppppppppp)
        """)
    uwlines = yapf_test_helper.ParseAndUnwrap(unformatted_code)
    self.assertCodeEqual(expected_formatted_code, reformatter.Reformat(uwlines))

  def testB14468247(self):
    unformatted_code = """\
call(a=1,
    b=2,
)
"""
    expected_formatted_code = """\
call(
    a=1,
    b=2,
)
"""
    uwlines = yapf_test_helper.ParseAndUnwrap(unformatted_code)
    self.assertCodeEqual(expected_formatted_code, reformatter.Reformat(uwlines))

  def testB14406499(self):
    unformatted_code = textwrap.dedent("""\
        def foo1(parameter_1, parameter_2, parameter_3, parameter_4, \
parameter_5, parameter_6): pass
        """)
    expected_formatted_code = textwrap.dedent("""\
        def foo1(parameter_1, parameter_2, parameter_3, parameter_4, parameter_5,
                 parameter_6):
          pass
        """)
    uwlines = yapf_test_helper.ParseAndUnwrap(unformatted_code)
    self.assertCodeEqual(expected_formatted_code, reformatter.Reformat(uwlines))

  def testB13900309(self):
    unformatted_code = textwrap.dedent("""\
        self.aaaaaaaaaaa(  # A comment in the middle of it all.
               948.0/3600, self.bbb.ccccccccccccccccccccc(dddddddddddddddd.eeee, True))
        """)
    expected_formatted_code = textwrap.dedent("""\
        self.aaaaaaaaaaa(  # A comment in the middle of it all.
            948.0 / 3600, self.bbb.ccccccccccccccccccccc(dddddddddddddddd.eeee, True))
        """)
    uwlines = yapf_test_helper.ParseAndUnwrap(unformatted_code)
    self.assertCodeEqual(expected_formatted_code, reformatter.Reformat(uwlines))

    code = textwrap.dedent("""\
        aaaaaaaaaa.bbbbbbbbbbbbbbbbbbbbbbbb.cccccccccccccccccccccccccccccc(
            DC_1, (CL - 50, CL), AAAAAAAA, BBBBBBBBBBBBBBBB, 98.0,
            CCCCCCC).ddddddddd(  # Look! A comment is here.
                AAAAAAAA - (20 * 60 - 5))
        """)
    uwlines = yapf_test_helper.ParseAndUnwrap(code)
    self.assertCodeEqual(code, reformatter.Reformat(uwlines))

    unformatted_code = textwrap.dedent("""\
        aaaaaaaaaaaaaaaaaaaaaaaa.bbbbbbbbbbbbb.ccccccccccccccccccccccccc().dddddddddddddddddddddddddd(1, 2, 3, 4)
        """)
    expected_formatted_code = textwrap.dedent("""\
        aaaaaaaaaaaaaaaaaaaaaaaa.bbbbbbbbbbbbb.ccccccccccccccccccccccccc(
        ).dddddddddddddddddddddddddd(1, 2, 3, 4)
        """)
    uwlines = yapf_test_helper.ParseAndUnwrap(unformatted_code)
    self.assertCodeEqual(expected_formatted_code, reformatter.Reformat(uwlines))

    unformatted_code = textwrap.dedent("""\
        aaaaaaaaaaaaaaaaaaaaaaaa.bbbbbbbbbbbbb.ccccccccccccccccccccccccc(x).dddddddddddddddddddddddddd(1, 2, 3, 4)
        """)
    expected_formatted_code = textwrap.dedent("""\
        aaaaaaaaaaaaaaaaaaaaaaaa.bbbbbbbbbbbbb.ccccccccccccccccccccccccc(
            x).dddddddddddddddddddddddddd(1, 2, 3, 4)
        """)
    uwlines = yapf_test_helper.ParseAndUnwrap(unformatted_code)
    self.assertCodeEqual(expected_formatted_code, reformatter.Reformat(uwlines))

    unformatted_code = textwrap.dedent("""\
        aaaaaaaaaaaaaaaaaaaaaaaa(xxxxxxxxxxxxxxxxxxxxxxxxxxxxxxxxxxx).dddddddddddddddddddddddddd(1, 2, 3, 4)
        """)
    expected_formatted_code = textwrap.dedent("""\
        aaaaaaaaaaaaaaaaaaaaaaaa(
            xxxxxxxxxxxxxxxxxxxxxxxxxxxxxxxxxxx).dddddddddddddddddddddddddd(1, 2, 3, 4)
        """)
    uwlines = yapf_test_helper.ParseAndUnwrap(unformatted_code)
    self.assertCodeEqual(expected_formatted_code, reformatter.Reformat(uwlines))

    unformatted_code = textwrap.dedent("""\
        aaaaaaaaaaaaaaaaaaaaaaaa().bbbbbbbbbbbbbbbbbbbbbbbb().ccccccccccccccccccc().\
dddddddddddddddddd().eeeeeeeeeeeeeeeeeeeee().fffffffffffffffff().gggggggggggggggggg()
        """)
    expected_formatted_code = textwrap.dedent("""\
        aaaaaaaaaaaaaaaaaaaaaaaa().bbbbbbbbbbbbbbbbbbbbbbbb().ccccccccccccccccccc(
        ).dddddddddddddddddd().eeeeeeeeeeeeeeeeeeeee().fffffffffffffffff(
        ).gggggggggggggggggg()
        """)
    uwlines = yapf_test_helper.ParseAndUnwrap(unformatted_code)
    self.assertCodeEqual(expected_formatted_code, reformatter.Reformat(uwlines))


if __name__ == '__main__':
  unittest.main()<|MERGE_RESOLUTION|>--- conflicted
+++ resolved
@@ -28,8 +28,6 @@
   def setUpClass(cls):
     style.SetGlobalStyle(style.CreateChromiumStyle())
 
-<<<<<<< HEAD
-=======
   def testB65176185(self):
     code = """\
 xx = zip(*[(a, b) for (a, b, c) in yy])
@@ -37,7 +35,6 @@
     uwlines = yapf_test_helper.ParseAndUnwrap(code)
     self.assertCodeEqual(code, reformatter.Reformat(uwlines))
 
->>>>>>> a531f21b
   def testB35210166(self):
     unformatted_code = """\
 def _():
