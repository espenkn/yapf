--- conflicted
+++ resolved
@@ -205,13 +205,8 @@
         ('foo', STRONGLY_CONNECTED),
         ('if', 0),
         ('a', STRONGLY_CONNECTED),
-<<<<<<< HEAD
-        ('.', DOTTED_NAME),
-        ('x', STRONGLY_CONNECTED),
-=======
         ('.', STRONGLY_CONNECTED),
         ('x', DOTTED_NAME),
->>>>>>> 5b241d1b
         ('==', STRONGLY_CONNECTED),
         ('37', STRONGLY_CONNECTED),
         (']', None),
@@ -236,17 +231,10 @@
     tree = self._ParseAndComputePenalties(code)
     self._CheckPenalties(tree, [
         ('foo', None),
-<<<<<<< HEAD
-        ('.', DOTTED_NAME),
-        ('bar', STRONGLY_CONNECTED),
-        ('.', DOTTED_NAME),
-        ('baz', STRONGLY_CONNECTED),
-=======
         ('.', STRONGLY_CONNECTED),
         ('bar', DOTTED_NAME),
         ('.', STRONGLY_CONNECTED),
         ('baz', DOTTED_NAME),
->>>>>>> 5b241d1b
         ('(', STRONGLY_CONNECTED),
         ('1', None),
         (',', UNBREAKABLE),
